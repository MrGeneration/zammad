# encoding: utf-8
require 'test_helper'
require 'time_calculation'

class WorkingTimeTest < ActiveSupport::TestCase
  test 'working time' do
    tests = [

      # test 1
      {
        start: '2012-12-17 08:00:00',
        end: '2012-12-18 08:00:00',
        diff: 600,
        config: {
          'Mon'                  => true,
          'Tue'                  => true,
          'Wed'                  => true,
          'Thu'                  => true,
          'Fri'                  => true,
          'beginning_of_workday' => '8:00 am',
          'end_of_workday'       => '6:00 pm',
        },
      },

      # test 2
      {
        start: '2012-12-17 08:00:00',
        end: '2012-12-17 09:00:00',
        diff: 60,
        config: {
          'Mon'                  => true,
          'Tue'                  => true,
          'Wed'                  => true,
          'Thu'                  => true,
          'Fri'                  => true,
          'beginning_of_workday' => '8:00 am',
          'end_of_workday'       => '6:00 pm',
        },
      },

      # test 3
      {
        start: '2012-12-17 08:00:00',
        end: '2012-12-17 08:15:00',
        diff: 15,
        config: {
          'Mon'                  => true,
          'Tue'                  => true,
          'Wed'                  => true,
          'Thu'                  => true,
          'Fri'                  => true,
          'beginning_of_workday' => '8:00 am',
          'end_of_workday'       => '6:00 pm',
        },
      },

      # test 4
      {
        start: '2012-12-23 08:00:00',
        end: '2012-12-27 10:30:42',
#        :diff   => 0,
        diff: 151,
        config: {
          'Mon'                  => true,
          'Tue'                  => true,
          'Wed'                  => true,
          'Thu'                  => true,
          'Fri'                  => true,
          'beginning_of_workday' => '8:00 am',
          'end_of_workday'       => '6:00 pm',
          'holidays'             => [
            '2012-12-24', '2012-12-25', '2012-12-26'
          ],
        },
      },

      # test 5
      {
        start: '2013-02-28 17:00:00',
        end: '2013-02-28 23:59:59',
        diff: 60,
        config: {
          'Mon'                  => true,
          'Tue'                  => true,
          'Wed'                  => true,
          'Thu'                  => true,
          'Fri'                  => true,
          'beginning_of_workday' => '8:00 am',
          'end_of_workday'       => '6:00 pm',
        },
      },

      # test 6
      {
        start: '2013-02-28 17:00:00',
        end: '2013-03-08 23:59:59',
        diff: 3660,
        config: {
          'Mon'                  => true,
          'Tue'                  => true,
          'Wed'                  => true,
          'Thu'                  => true,
          'Fri'                  => true,
          'beginning_of_workday' => '8:00 am',
          'end_of_workday'       => '6:00 pm',
        },
      },

      # test 7
      {
<<<<<<< HEAD
        :start  => '2012-02-28 17:00:00',
        :end    => '2013-03-08 23:59:59',
        :diff   => 160_860,
        :config => {
=======
        start: '2012-02-28 17:00:00',
        end: '2013-03-08 23:59:59',
        diff: 160860,
        config: {
>>>>>>> ce58d465
          'Mon'                  => true,
          'Tue'                  => true,
          'Wed'                  => true,
          'Thu'                  => true,
          'Fri'                  => true,
          'beginning_of_workday' => '8:00 am',
          'end_of_workday'       => '6:00 pm',
        },
      },

      # test 8
      {
        start: '2013-02-28 17:01:00',
        end: '2013-02-28 18:10:59',
        diff: 61,
        config: {
          'Mon'                  => true,
          'Tue'                  => true,
          'Wed'                  => true,
          'Thu'                  => true,
          'Fri'                  => true,
          'beginning_of_workday' => '8:00 am',
          'end_of_workday'       => '6:00 pm',
        },
      },

      # test 9
      {
        start: '2013-02-28 18:01:00',
        end: '2013-02-28 18:10:59',
        diff: 0,
        config: {
          'Mon'                  => true,
          'Tue'                  => true,
          'Wed'                  => true,
          'Thu'                  => true,
          'Fri'                  => true,
          'beginning_of_workday' => '8:00 am',
          'end_of_workday'       => '6:00 pm',
        },
      },

      # test 10 / summertime
      {
        start: '2013-02-28 18:01:00',
        end: '2013-02-28 18:10:59',
        diff: 0,
        timezone: 'Europe/Berlin',
        config: {
          'Mon'                  => true,
          'Tue'                  => true,
          'Wed'                  => true,
          'Thu'                  => true,
          'Fri'                  => true,
          'beginning_of_workday' => '8:00 am',
          'end_of_workday'       => '6:00 pm',
        },
      },

      # test 11 / summertime
      {
        start: '2013-02-28 17:01:00',
        end: '2013-02-28 17:10:59',
        diff: 0,
        timezone: 'Europe/Berlin',
        config: {
          'Mon'                  => true,
          'Tue'                  => true,
          'Wed'                  => true,
          'Thu'                  => true,
          'Fri'                  => true,
          'beginning_of_workday' => '8:00 am',
          'end_of_workday'       => '6:00 pm',
        },
      },

      # test 12 / wintertime
      {
        start: '2013-08-29 17:01:00',
        end: '2013-08-29 17:10:59',
        diff: 0,
        timezone: 'Europe/Berlin',
        config: {
          'Mon'                  => true,
          'Tue'                  => true,
          'Wed'                  => true,
          'Thu'                  => true,
          'Fri'                  => true,
          'beginning_of_workday' => '8:00 am',
          'end_of_workday'       => '6:00 pm',
        },
      },

      # test 13 / summertime
      {
        start: '2013-02-28 16:01:00',
        end: '2013-02-28 16:10:59',
        diff: 10,
        timezone: 'Europe/Berlin',
        config: {
          'Mon'                  => true,
          'Tue'                  => true,
          'Wed'                  => true,
          'Thu'                  => true,
          'Fri'                  => true,
          'beginning_of_workday' => '8:00 am',
          'end_of_workday'       => '6:00 pm',
        },
      },

      # test 14 / wintertime
      {
        start: '2013-08-29 16:01:00',
        end: '2013-08-29 16:10:59',
        diff: 0,
        timezone: 'Europe/Berlin',
        config: {
          'Mon'                  => true,
          'Tue'                  => true,
          'Wed'                  => true,
          'Thu'                  => true,
          'Fri'                  => true,
          'beginning_of_workday' => '8:00 am',
          'end_of_workday'       => '6:00 pm',
        },
      },

      # test 15
      {
        start: '2013-08-29 16:01:00',
        end: '2013-08-29 16:10:59',
        diff: 10,
      },
    ]
    tests.each { |test|
      diff = TimeCalculation.business_time_diff( test[:start], test[:end], test[:config], test[:timezone] )
      assert_equal( diff, test[:diff], 'diff' )
    }
  end

  test 'dest time' do
    tests = [

      # test 1
      {
        start: '2012-12-17 08:00:00',
        dest_time: '2012-12-17 18:00:00',
        diff: 600,
        config: {
          'Mon'                  => true,
          'Tue'                  => true,
          'Wed'                  => true,
          'Thu'                  => true,
          'Fri'                  => true,
          'beginning_of_workday' => '8:00 am',
          'end_of_workday'       => '6:00 pm',
        },
      },

      # test 2
      {
        start: '2012-12-17 08:00:00',
        dest_time: '2012-12-18 08:30:00',
        diff: 630,
        config: {
          'Mon'                  => true,
          'Tue'                  => true,
          'Wed'                  => true,
          'Thu'                  => true,
          'Fri'                  => true,
          'beginning_of_workday' => '8:00 am',
          'end_of_workday'       => '6:00 pm',
        },
      },

      # test 3
      {
        start: '2012-12-17 08:00:00',
        dest_time: '2012-12-18 18:00:00',
        diff: 1200,
        config: {
          'Mon'                  => true,
          'Tue'                  => true,
          'Wed'                  => true,
          'Thu'                  => true,
          'Fri'                  => true,
          'beginning_of_workday' => '8:00 am',
          'end_of_workday'       => '6:00 pm',
        },
      },

      # test 4
      {
        start: '2012-12-17 08:00:00',
        dest_time: '2012-12-19 08:30:00',
        diff: 1230,
        config: {
          'Mon'                  => true,
          'Tue'                  => true,
          'Wed'                  => true,
          'Thu'                  => true,
          'Fri'                  => true,
          'beginning_of_workday' => '8:00 am',
          'end_of_workday'       => '6:00 pm',
        },
      },

      # test 5
      {
        start: '2012-12-17 08:00:00',
        dest_time: '2012-12-21 18:00:00',
        diff: 3000,
        config: {
          'Mon'                  => true,
          'Tue'                  => true,
          'Wed'                  => true,
          'Thu'                  => true,
          'Fri'                  => true,
          'beginning_of_workday' => '8:00 am',
          'end_of_workday'       => '6:00 pm',
        },
      },


      # test 6
      {
        start: '2012-12-17 08:00:00',
        dest_time: '2012-12-24 08:05:00',
        diff: 3005,
        config: {
          'Mon'                  => true,
          'Tue'                  => true,
          'Wed'                  => true,
          'Thu'                  => true,
          'Fri'                  => true,
          'beginning_of_workday' => '8:00 am',
          'end_of_workday'       => '6:00 pm',
        },
      },

      # test 7
      {
        start: '2012-12-17 08:00:00',
        dest_time: '2012-12-31 08:05:00',
        diff: 6005,
        config: {
          'Mon'                  => true,
          'Tue'                  => true,
          'Wed'                  => true,
          'Thu'                  => true,
          'Fri'                  => true,
          'beginning_of_workday' => '8:00 am',
          'end_of_workday'       => '6:00 pm',
        },
      },

      # test 8
      {
        start: '2012-12-17 08:00:00',
        dest_time: '2012-12-31 13:30:00',
        diff: 6330,
        config: {
          'Mon'                  => true,
          'Tue'                  => true,
          'Wed'                  => true,
          'Thu'                  => true,
          'Fri'                  => true,
          'beginning_of_workday' => '8:00 am',
          'end_of_workday'       => '6:00 pm',
        },
      },

      # test 9
      {
        start: '2013-04-12 21:20:15',
        dest_time: '2013-04-15 10:00:00',
        diff: 120,
        config: {
          'Mon'                  => true,
          'Tue'                  => true,
          'Wed'                  => true,
          'Thu'                  => true,
          'Fri'                  => true,
          'beginning_of_workday' => '8:00 am',
          'end_of_workday'       => '6:00 pm',
        },
      },

      # test 11 / summertime 7am-5pm
      {
        start: '2013-03-08 21:20:15',
        dest_time: '2013-03-11 09:00:00',
        diff: 120,
        timezone: 'Europe/Berlin',
        config: {
          'Mon'                  => true,
          'Tue'                  => true,
          'Wed'                  => true,
          'Thu'                  => true,
          'Fri'                  => true,
          'beginning_of_workday' => '8:00 am',
          'end_of_workday'       => '6:00 pm',
        },
      },

      # test 12 / wintertime 6am-4pm
      {
        start: '2013-09-06 21:20:15',
        dest_time: '2013-09-09 08:00:00',
        diff: 120,
        timezone: 'Europe/Berlin',
        config: {
          'Mon'                  => true,
          'Tue'                  => true,
          'Wed'                  => true,
          'Thu'                  => true,
          'Fri'                  => true,
          'beginning_of_workday' => '8:00 am',
          'end_of_workday'       => '6:00 pm',
        },
      },

      # test 13 / wintertime - 7am-4pm
      {
        start: '2013-10-21 06:30:00',
        dest_time: '2013-10-21 09:00:00',
        diff: 120,
        timezone: 'Europe/Berlin',
        config: {
          'Mon'                  => true,
          'Tue'                  => true,
          'Wed'                  => true,
          'Thu'                  => true,
          'Fri'                  => true,
          'beginning_of_workday' => '9:00 am',
          'end_of_workday'       => '6:00 pm',
        },
      },

      # test 14 / wintertime - 7am-4pm
      {
        start: '2013-10-21 04:34:15',
        dest_time: '2013-10-21 09:00:00',
        diff: 120,
        timezone: 'Europe/Berlin',
        config: {
          'Mon'                  => true,
          'Tue'                  => true,
          'Wed'                  => true,
          'Thu'                  => true,
          'Fri'                  => true,
          'beginning_of_workday' => '9:00 am',
          'end_of_workday'       => '6:00 pm',
        },
      },

      # test 15 / wintertime - 7am-4pm
      {
        start: '2013-10-20 22:34:15',
        dest_time: '2013-10-21 09:00:00',
        diff: 120,
        timezone: 'Europe/Berlin',
        config: {
          'Mon'                  => true,
          'Tue'                  => true,
          'Wed'                  => true,
          'Thu'                  => true,
          'Fri'                  => true,
          'beginning_of_workday' => '9:00 am',
          'end_of_workday'       => '6:00 pm',
        },
      },

      # test 16 / wintertime - 7am-4pm
      {
        start: '2013-10-21 07:00:15',
        dest_time: '2013-10-21 09:00:15',
        diff: 120,
        timezone: 'Europe/Berlin',
        config: {
          'Mon'                  => true,
          'Tue'                  => true,
          'Wed'                  => true,
          'Thu'                  => true,
          'Fri'                  => true,
          'beginning_of_workday' => '9:00 am',
          'end_of_workday'       => '6:00 pm',
        },
      },

      # test 17
      {
        start: '2013-10-21 04:01:00',
        dest_time: '2013-10-21 06:00:00',
        diff: 119,
      },

      # test 18
      {
        start: '2013-10-21 04:01:00',
        dest_time: '2013-10-21 04:01:00',
        diff: 0,
      },

      # test 19
      {
        start: '2013-04-12 21:20:15',
        dest_time: '2013-04-12 21:20:15',
        diff: 0,
        config: {
          'Mon'                  => true,
          'Tue'                  => true,
          'Wed'                  => true,
          'Thu'                  => true,
          'Fri'                  => true,
          'beginning_of_workday' => '8:00 am',
          'end_of_workday'       => '6:00 pm',
        },
      },

      # test 20
      {
        start: '2013-04-12 11:20:15',
        dest_time: '2013-04-12 11:21:15',
        diff: 1,
        config: {
          'Mon'                  => true,
          'Tue'                  => true,
          'Wed'                  => true,
          'Thu'                  => true,
          'Fri'                  => true,
          'beginning_of_workday' => '8:00 am',
          'end_of_workday'       => '6:00 pm',
        },
      },
    ]
    tests.each { |test|
      dest_time = TimeCalculation.dest_time( test[:start] + ' UTC', test[:diff], test[:config], test[:timezone] )
      assert_equal( dest_time.gmtime, Time.parse( test[:dest_time] + ' UTC' ), "dest time - #{test[:dest_time]}" )
    }
  end

end<|MERGE_RESOLUTION|>--- conflicted
+++ resolved
@@ -108,17 +108,10 @@
 
       # test 7
       {
-<<<<<<< HEAD
-        :start  => '2012-02-28 17:00:00',
-        :end    => '2013-03-08 23:59:59',
-        :diff   => 160_860,
-        :config => {
-=======
         start: '2012-02-28 17:00:00',
         end: '2013-03-08 23:59:59',
-        diff: 160860,
-        config: {
->>>>>>> ce58d465
+        diff: 160_860,
+        config: {
           'Mon'                  => true,
           'Tue'                  => true,
           'Wed'                  => true,
