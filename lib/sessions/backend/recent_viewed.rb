<<<<<<< HEAD
module Sessions::Backend::RecentViewed

  def self.worker( user, worker )
    cache_key = 'user_' + user.id.to_s + '_recent_viewed'
    if Sessions::CacheIn.expired(cache_key)
      recent_viewed = RecentView.list_fulldata( user, 6 )
      recent_viewed_cache = Sessions::CacheIn.get( cache_key, { :re_expire => true } )
      worker.log 'notice', 'fetch recent_viewed - ' + cache_key
      if recent_viewed != recent_viewed_cache
        worker.log 'notify', 'fetch recent_viewed changed - ' + cache_key

        recent_viewed_full = RecentView.list_fulldata( user, 6 )
        Sessions::CacheIn.set( cache_key, recent_viewed, { :expires_in => 5.seconds } )
        Sessions::CacheIn.set( cache_key + '_push', recent_viewed_full )
      end
    end
=======
class Sessions::Backend::RecentViewed

  def initialize( user, client = nil, client_id = nil )
    @user         = user
    @client       = client
    @client_id    = client_id
    @last_change  = nil
  end

  def load

    # get whole collection
    recent_viewed = RecentView.list( @user, 10 )

    # no data exists
    return if !recent_viewed
    return if recent_viewed.empty?

    # no change exists
    return if @last_change == recent_viewed

    # remember last state
    @last_change = recent_viewed
>>>>>>> 29a28d83

    RecentView.list_fulldata( @user, 10 )
  end

  def client_key
    "as::load::#{ self.class.to_s }::#{ @user.id }::#{ @client_id }"
  end

  def push

    # check timeout
    timeout = Sessions::CacheIn.get( self.client_key )
    return if timeout

    # set new timeout
    Sessions::CacheIn.set( self.client_key, true, { :expires_in => 15.seconds } )

    data = self.load

    return if !data||data.empty?

    if !@client
      return {
        :event      => 'update_recent_viewed',
        :data       => data,
      }
    end

    @client.log 'notify', "push recent_viewed for user #{ @user.id }"
    @client.send({
      :event      => 'update_recent_viewed',
      :data       => data,
    })
  end

end<|MERGE_RESOLUTION|>--- conflicted
+++ resolved
@@ -1,21 +1,3 @@
-<<<<<<< HEAD
-module Sessions::Backend::RecentViewed
-
-  def self.worker( user, worker )
-    cache_key = 'user_' + user.id.to_s + '_recent_viewed'
-    if Sessions::CacheIn.expired(cache_key)
-      recent_viewed = RecentView.list_fulldata( user, 6 )
-      recent_viewed_cache = Sessions::CacheIn.get( cache_key, { :re_expire => true } )
-      worker.log 'notice', 'fetch recent_viewed - ' + cache_key
-      if recent_viewed != recent_viewed_cache
-        worker.log 'notify', 'fetch recent_viewed changed - ' + cache_key
-
-        recent_viewed_full = RecentView.list_fulldata( user, 6 )
-        Sessions::CacheIn.set( cache_key, recent_viewed, { :expires_in => 5.seconds } )
-        Sessions::CacheIn.set( cache_key + '_push', recent_viewed_full )
-      end
-    end
-=======
 class Sessions::Backend::RecentViewed
 
   def initialize( user, client = nil, client_id = nil )
@@ -39,7 +21,6 @@
 
     # remember last state
     @last_change = recent_viewed
->>>>>>> 29a28d83
 
     RecentView.list_fulldata( @user, 10 )
   end
