--- conflicted
+++ resolved
@@ -470,12 +470,8 @@
       @renderPersonal()
     App.RecentView.fetchFull(load)
 
-<<<<<<< HEAD
-App.Config.set('navigation', App.Navigation, 'Navigations')
-=======
   toggleNotifications: (event) ->
     event.stopPropagation()
     @notificationWidget.toggle()
 
-App.Config.set( 'navigation', App.Navigation, 'Navigations' )
->>>>>>> 8685bdb4
+App.Config.set('navigation', App.Navigation, 'Navigations')