<form class="search horizontal">
  <div class="search-holder flex">
    <input id="global-search" type="search" autocomplete="off">
    <div class="empty-search horizontal centered">
      <div class="close icon"></div>
    </div>
  </div>
  <div class="logo" title="<%- @C( 'product_name' ) %>"></div>
<<<<<<< HEAD
  <ul id="global-search-result" class="custom-dropdown-menu" role="menu">
    
  
  
    <li>
      <a href="#ticket/zoom/1" class="task level-1 ticket-popover horizontal center icon-switch" data-id="1" data-original-title="" title="">
        <div class="priority icon"></div>
        <div class="flex contain-text">
        
        
          #10001 - Welcome to Zammad! -
          <time datetime="2014-07-02T19:18:54.000Z">7 d 13 h</time>
        
        </div>
      </a>
    </li>
  

   <li class="divider"></li> 
  
    <li>
      <a href="" class="user user-popover horizontal center icon-switch" data-id="3" data-original-title="" title="">
        <div class="user icon"></div>
        <div class="flex contain-text">
        
        
          Felix Niklas
        
        </div>
      </a>
    </li>
  
    <li>
      <a href="" class="user user-popover horizontal center icon-switch" data-id="4" data-original-title="" title="">
        <div class="user icon"></div>
        <div class="flex contain-text">
        
        
          Franz Lautner
        
        </div>
      </a>
    </li>
  
    <li>
      <a href="" class="user user-popover horizontal center icon-switch" data-id="2" data-original-title="" title="">
        <div class="user icon icon"></div>
        <div class="flex contain-text">
        
        
          Nicole Braun
        
        </div>
      </a>
    </li>
  


=======
  <ul id="global-search-result" class="dropdown-menu" role="menu">

  <li class="divider" style="padding: 2px 10px; height: auto; margin: 4px 0px;">Ticket</li>

    <li><a href="#ticket/zoom/1" class="ticket-popover" data-id="1" data-original-title="" title="">#10001 - Welcome to Zammad! - 5 d 19 h</a></li>

    <li class="divider" style="padding: 2px 10px; height: auto; margin: 4px 0px;">User</li>
    <li><a href="#user/zoom/2" class="user-popover" data-id="2" data-original-title="" title="">Nicole Braun</a></li>
>>>>>>> 45271241
  </ul>
</form>
<ul class="nav navbar-nav">
<% for item in @navbar_left: %>
  <% if item.child: %>
  <li class="dropdown <% if @open_tab[item.target] : %>open<% end %>">
    <a href="<%= item.target %>" class="dropdown-toggle" data-toggle="dropdown"><%- @T( item.name ) %> <b class="caret"></b></a>
    <ul class="dropdown-menu">
      <% for item in item.child: %>
        <% if item.divider: %>
          <li class="divider"></li>
        <% end %>
        <% if item.navheader: %>
          <li class="dropdown-header"><%- @T( item.navheader ) %></li>
        <% end %>
        <li class="<% if @active_tab[item.target] : %>active<% end %>"><a href="<%= item.target %>"><%- @T( item.name ) %><% if item['count'] isnt undefined: %><span class="badge count"><%= item['count'] %></span><% end %></a></li>
      <% end %>
    </ul>
  </li>
  <% else: %>
    <li class="<%= item.class %> <% if @active_tab[item.target] : %>active<% end %>"><a href="<%= item.target %>"><%- @T( item.name ) %></a></li>
  <% end %>
<% end %>
  <li class="customers"><a href="#to_somewhere">Customers</a></li>
</ul>

<<<<<<< HEAD
<div class="tasks flex">
  <div class="task level-1 horizontal center">
    <div class="priority icon"></div>
    <div class="name contain-text flex">Klischee nicht sauber ausgearbeitet</div>
    <div class="close-task button horizontal centered">
      <div class="close icon close-task"></div>
    </div>
  </div>
  <div class="task level-2 horizontal center">
    <div class="modified priority icon"></div>
    <div class="name contain-text flex">Probleme mit Siebdruck</div>
    <div class="close-task button horizontal centered">
      <div class="close icon close-task"></div>
    </div>
  </div>
  <div class="task level-3 horizontal center">
    <div class="priority icon"></div>
    <div class="name contain-text flex">Programmfehler</div>
    <div class="close-task button horizontal centered">
      <div class="close icon close-task"></div>
    </div>
  </div>
  <div class="task level-2 horizontal center">
    <div class="modified priority icon"></div>
    <div class="name contain-text flex">Tonerstaub unter Glasplatte</div>
    <div class="close-task button horizontal centered">
      <div class="close icon close-task"></div>
    </div>
  </div>
  <div class="task level-1 horizontal center">
    <div class="priority icon"></div>
    <div class="name contain-text flex">Programmfehler</div>
    <div class="close-task button horizontal centered">
      <div class="close icon close-task"></div>
    </div>
  </div>
  <div class="task level-1 horizontal center">
    <div class="modified priority icon"></div>
    <div class="name contain-text flex">Super Service!</div>
    <div class="close-task button horizontal centered">
      <div class="close icon close-task"></div>
    </div>
  </div>
  <div class="task level-2 horizontal center">
    <div class="priority icon"></div>
    <div class="name contain-text flex">Probleme mit Siebdruck</div>
    <div class="close-task button horizontal centered">
      <div class="close icon close-task"></div>
    </div>
  </div>
  <div class="task level-3 horizontal center">
    <div class="priority icon"></div>
    <div class="name contain-text flex">Programmfehler</div>
    <div class="close-task button horizontal centered">
      <div class="close icon close-task"></div>
    </div>
  </div>
  <div class="task level-2 horizontal center">
    <div class="priority icon"></div>
    <div class="name contain-text flex">Tonerstaub unter Glasplatte</div>
    <div class="close-task button horizontal centered">
      <div class="close icon close-task"></div>
    </div>
  </div>
  <div class="task level-1 horizontal center">
    <div class="priority icon"></div>
    <div class="name contain-text flex">Programmfehler</div>
    <div class="close-task button horizontal centered">
      <div class="close icon close-task"></div>
    </div>
  </div>
  <div class="task level-1 horizontal center">
    <div class="priority icon"></div>
    <div class="name contain-text flex">Super Service!</div>
    <div class="close-task button horizontal centered">
      <div class="close icon close-task"></div>
    </div>
  </div>
  <div class="task level-2 horizontal center">
    <div class="priority icon"></div>
    <div class="name contain-text flex">Probleme mit Siebdruck</div>
    <div class="close-task button horizontal centered">
      <div class="close icon close-task"></div>
    </div>
  </div>
  <div class="task level-3 horizontal center">
    <div class="priority icon"></div>
    <div class="name contain-text flex">Programmfehler</div>
    <div class="close-task button horizontal centered">
      <div class="close icon close-task"></div>
    </div>
  </div>
  <div class="task level-2 horizontal center">
    <div class="priority icon"></div>
    <div class="name contain-text flex">Tonerstaub unter Glasplatte</div>
    <div class="close-task button horizontal centered">
      <div class="close icon close-task"></div>
    </div>
  </div>
  <div class="task level-1 horizontal center">
    <div class="priority icon"></div>
    <div class="name contain-text flex">Programmfehler</div>
    <div class="close-task button horizontal centered">
      <div class="close icon close-task"></div>
    </div>
  </div>
  <div class="task level-1 horizontal center">
    <div class="priority icon"></div>
    <div class="name contain-text flex">Super Service!</div>
    <div class="close-task button horizontal centered">
      <div class="close icon close-task"></div>
    </div>
  </div>
</div>
=======
<div class="tasks flex"></div>
>>>>>>> 45271241

<!-- <div class="spinner"></div> -->

<% if !_.isEmpty(@user): %>
<ul class="user-menu horizontal stretch">

  <!--<a href="#bell" class="glyphicon glyphicon-bell"></a>-->
  <li class="user dropup">
    <div class="list-button horizontal centered">
      <span class="dropdown-nose"></span>
      <span class="user avatar" style="background-image: url(https://pbs.twimg.com/profile_images/3510491848/156dbaec406561cb3e680dc3795b0f86.jpeg)"></span>
    </div>
    <ul class="dropdown-menu" role="menu">
      <li><a href="#profile"><%- @Ti( 'Edit profile' ) %></a></li>
      <li class="divider"></li>
      <li><a href="#shortcuts"><%- @Ti( 'My Shortcuts' ) %></a></li>
      <li class="divider"></li>
      <li>
        <a href="#logout" class="horizontal">
          <span class="flex"><%- @Ti( 'Sign out' ) %></span>
          <span class="signout icon"></span>
        </a>
      </li>
    </ul>
  </li>

  <li class="settings active">
    <a class="list-button fit horizontal centered" href="#manage">
      <span class="light cog icon"></span>
      <span class="dark cog icon"></span>
    </a>
  </li>

  <li class="add dropup">
    <div class="list-button horizontal centered">
      <span class="dropdown-nose"></span>
      <span class="green plus icon"></span>
      <span class="white plus icon"></span>
    </div>
    <ul class="dropdown-menu" role="menu">
      <li><a><%- @Ti( 'New Ticket' ) %></a></li>
      <li class="divider"></li>
      <li><a><%- @Ti( 'New Organisation' ) %></a></li>
      <li class="divider"></li>
      <li><a><%- @Ti( 'New Customer' ) %></a></li>
    </ul>
  </li>
  <!--<% for item in @navbar_right: %>
    <% if item.child: %>
      <li class="dropdown <% if @open_tab[item.target] : %>open<% end %>">
        <a href="<%= item.target %>" class="dropdown-toggle" data-toggle="dropdown"><%- @T( item.name ) %> <b class="caret"></b></a>
        <ul class="dropdown-menu">
          <% for item in item.child: %>
            <% if item.divider: %>
              <li class="divider"></li>
            <% end %>
            <% if item.navheader: %>
              <li class="dropdown-header"><%- @T( item.navheader ) %></li>
            <% end %>
            <li class="<% if @active_tab[item.target] : %>active<% end %>"><a href="<%= item.target %>"><%- @T( item.name ) %><% if item['count'] isnt undefined: %><span class="badge count"><%= item['count'] %>)</span><% end %></a></li>
          <% end %>
        </ul>
      </li>
    <% else: %>
      <li class="<% if @active_tab[item.target] : %>active<% end %>"><a href="<%= item.target %>"><%- @T( item.name ) %></a></li>
    <% end %>
  <% end %>-->
</ul>
<% else: %>
  <!--
  <ul class="nav navbar-nav navbar-right">
    <li><a href="#login"><%- @T( 'Sign in' ) %></a></li>
  </ul>
  -->
<% end %><|MERGE_RESOLUTION|>--- conflicted
+++ resolved
@@ -6,75 +6,7 @@
     </div>
   </div>
   <div class="logo" title="<%- @C( 'product_name' ) %>"></div>
-<<<<<<< HEAD
   <ul id="global-search-result" class="custom-dropdown-menu" role="menu">
-    
-  
-  
-    <li>
-      <a href="#ticket/zoom/1" class="task level-1 ticket-popover horizontal center icon-switch" data-id="1" data-original-title="" title="">
-        <div class="priority icon"></div>
-        <div class="flex contain-text">
-        
-        
-          #10001 - Welcome to Zammad! -
-          <time datetime="2014-07-02T19:18:54.000Z">7 d 13 h</time>
-        
-        </div>
-      </a>
-    </li>
-  
-
-   <li class="divider"></li> 
-  
-    <li>
-      <a href="" class="user user-popover horizontal center icon-switch" data-id="3" data-original-title="" title="">
-        <div class="user icon"></div>
-        <div class="flex contain-text">
-        
-        
-          Felix Niklas
-        
-        </div>
-      </a>
-    </li>
-  
-    <li>
-      <a href="" class="user user-popover horizontal center icon-switch" data-id="4" data-original-title="" title="">
-        <div class="user icon"></div>
-        <div class="flex contain-text">
-        
-        
-          Franz Lautner
-        
-        </div>
-      </a>
-    </li>
-  
-    <li>
-      <a href="" class="user user-popover horizontal center icon-switch" data-id="2" data-original-title="" title="">
-        <div class="user icon icon"></div>
-        <div class="flex contain-text">
-        
-        
-          Nicole Braun
-        
-        </div>
-      </a>
-    </li>
-  
-
-
-=======
-  <ul id="global-search-result" class="dropdown-menu" role="menu">
-
-  <li class="divider" style="padding: 2px 10px; height: auto; margin: 4px 0px;">Ticket</li>
-
-    <li><a href="#ticket/zoom/1" class="ticket-popover" data-id="1" data-original-title="" title="">#10001 - Welcome to Zammad! - 5 d 19 h</a></li>
-
-    <li class="divider" style="padding: 2px 10px; height: auto; margin: 4px 0px;">User</li>
-    <li><a href="#user/zoom/2" class="user-popover" data-id="2" data-original-title="" title="">Nicole Braun</a></li>
->>>>>>> 45271241
   </ul>
 </form>
 <ul class="nav navbar-nav">
@@ -101,126 +33,7 @@
   <li class="customers"><a href="#to_somewhere">Customers</a></li>
 </ul>
 
-<<<<<<< HEAD
-<div class="tasks flex">
-  <div class="task level-1 horizontal center">
-    <div class="priority icon"></div>
-    <div class="name contain-text flex">Klischee nicht sauber ausgearbeitet</div>
-    <div class="close-task button horizontal centered">
-      <div class="close icon close-task"></div>
-    </div>
-  </div>
-  <div class="task level-2 horizontal center">
-    <div class="modified priority icon"></div>
-    <div class="name contain-text flex">Probleme mit Siebdruck</div>
-    <div class="close-task button horizontal centered">
-      <div class="close icon close-task"></div>
-    </div>
-  </div>
-  <div class="task level-3 horizontal center">
-    <div class="priority icon"></div>
-    <div class="name contain-text flex">Programmfehler</div>
-    <div class="close-task button horizontal centered">
-      <div class="close icon close-task"></div>
-    </div>
-  </div>
-  <div class="task level-2 horizontal center">
-    <div class="modified priority icon"></div>
-    <div class="name contain-text flex">Tonerstaub unter Glasplatte</div>
-    <div class="close-task button horizontal centered">
-      <div class="close icon close-task"></div>
-    </div>
-  </div>
-  <div class="task level-1 horizontal center">
-    <div class="priority icon"></div>
-    <div class="name contain-text flex">Programmfehler</div>
-    <div class="close-task button horizontal centered">
-      <div class="close icon close-task"></div>
-    </div>
-  </div>
-  <div class="task level-1 horizontal center">
-    <div class="modified priority icon"></div>
-    <div class="name contain-text flex">Super Service!</div>
-    <div class="close-task button horizontal centered">
-      <div class="close icon close-task"></div>
-    </div>
-  </div>
-  <div class="task level-2 horizontal center">
-    <div class="priority icon"></div>
-    <div class="name contain-text flex">Probleme mit Siebdruck</div>
-    <div class="close-task button horizontal centered">
-      <div class="close icon close-task"></div>
-    </div>
-  </div>
-  <div class="task level-3 horizontal center">
-    <div class="priority icon"></div>
-    <div class="name contain-text flex">Programmfehler</div>
-    <div class="close-task button horizontal centered">
-      <div class="close icon close-task"></div>
-    </div>
-  </div>
-  <div class="task level-2 horizontal center">
-    <div class="priority icon"></div>
-    <div class="name contain-text flex">Tonerstaub unter Glasplatte</div>
-    <div class="close-task button horizontal centered">
-      <div class="close icon close-task"></div>
-    </div>
-  </div>
-  <div class="task level-1 horizontal center">
-    <div class="priority icon"></div>
-    <div class="name contain-text flex">Programmfehler</div>
-    <div class="close-task button horizontal centered">
-      <div class="close icon close-task"></div>
-    </div>
-  </div>
-  <div class="task level-1 horizontal center">
-    <div class="priority icon"></div>
-    <div class="name contain-text flex">Super Service!</div>
-    <div class="close-task button horizontal centered">
-      <div class="close icon close-task"></div>
-    </div>
-  </div>
-  <div class="task level-2 horizontal center">
-    <div class="priority icon"></div>
-    <div class="name contain-text flex">Probleme mit Siebdruck</div>
-    <div class="close-task button horizontal centered">
-      <div class="close icon close-task"></div>
-    </div>
-  </div>
-  <div class="task level-3 horizontal center">
-    <div class="priority icon"></div>
-    <div class="name contain-text flex">Programmfehler</div>
-    <div class="close-task button horizontal centered">
-      <div class="close icon close-task"></div>
-    </div>
-  </div>
-  <div class="task level-2 horizontal center">
-    <div class="priority icon"></div>
-    <div class="name contain-text flex">Tonerstaub unter Glasplatte</div>
-    <div class="close-task button horizontal centered">
-      <div class="close icon close-task"></div>
-    </div>
-  </div>
-  <div class="task level-1 horizontal center">
-    <div class="priority icon"></div>
-    <div class="name contain-text flex">Programmfehler</div>
-    <div class="close-task button horizontal centered">
-      <div class="close icon close-task"></div>
-    </div>
-  </div>
-  <div class="task level-1 horizontal center">
-    <div class="priority icon"></div>
-    <div class="name contain-text flex">Super Service!</div>
-    <div class="close-task button horizontal centered">
-      <div class="close icon close-task"></div>
-    </div>
-  </div>
-</div>
-=======
 <div class="tasks flex"></div>
->>>>>>> 45271241
-
-<!-- <div class="spinner"></div> -->
 
 <% if !_.isEmpty(@user): %>
 <ul class="user-menu horizontal stretch">
