--- conflicted
+++ resolved
@@ -448,29 +448,16 @@
     )
 
     ObjectManager::Attribute.add(
-<<<<<<< HEAD
-      :object     => 'TicketArticle',
-      :name       => 'body',
-      :display    => 'Text',
-      :data_type  => 'richtext',
-      :data_option => {
-        :type      => 'richtext',
-        :maxlength => 20_000,
-        :upload    => true,
-        :rows      => 8,
-        :null      => true,
-=======
       object: 'TicketArticle',
       name: 'body',
       display: 'Text',
       data_type: 'richtext',
       data_option: {
         type: 'richtext',
-        maxlength: 20000,
+        maxlength: 20_000,
         upload: true,
         rows: 8,
         null: true,
->>>>>>> ce58d465
       },
       editable: false,
       active: true,
