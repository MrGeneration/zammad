--- conflicted
+++ resolved
@@ -44,16 +44,10 @@
       id:         @ticket_id
       iconClass:  "priority"
     if @ticket
-<<<<<<< HEAD
-      @ticket     = App.Ticket.retrieve( @ticket.id )
-      meta.head   = @ticket.title
-      meta.title  = '#' + @ticket.number + ' - ' + @ticket.title
-      meta.class  = "level-#{@ticket.priority_id}"
-=======
       @ticket = App.Ticket.fullLocal( @ticket.id )
       meta.head  = @ticket.title
       meta.title = '#' + @ticket.number + ' - ' + @ticket.title
->>>>>>> e51b376b
+      meta.class  = "level-#{@ticket.priority_id}"
     meta
 
   url: =>
