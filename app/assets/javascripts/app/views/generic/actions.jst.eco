--- conflicted
+++ resolved
@@ -1,11 +1,7 @@
 <div class="dropdown dropdown--actions">
   <div class="dropdown-toggle horizontal center" id="userAction" data-toggle="dropdown">
     <% if @type isnt 'small': %>
-<<<<<<< HEAD
-      <svg class="cog icon"><use xlink:href="#icon-cog" /></svg>
-=======
       <svg class="dropdown-icon"><use xlink:href="#icon-cog" /></svg>
->>>>>>> 180d3c31
       <label><%- @T('Action') %></label>
     <% end %>
     <svg class="arrow arrow--down"><use xlink:href="#icon-arrow-down" /></svg>
