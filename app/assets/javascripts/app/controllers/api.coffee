class Index extends App.ControllerSubContent
  requiredPermission: 'admin.api'
  header: 'API'
  events:
    'click .action':  'action'
    'change .js-TokenAccess input': 'toggleTokenAccess'
    'change .js-PasswordAccess input': 'togglePasswordAccess'
    'click .js-appNew': 'appNew'

  elements:
    '.js-TokenAccess input': 'TokenAccess'
    '.js-PasswordAccess input': 'PasswordAccess'

  constructor: ->
    super
    App.Setting.fetchFull(
      @render
      force: false
    )

  render: =>

    # serach area settings
    settings = App.Setting.search(
      filter:
        area: 'API::Base'
    )

    @html App.view('api')(
      settings: settings
    )

    if @subscribeApplicationId
      App.Setting.unsubscribe(@subscribeApplicationId)

    table = =>

      callbackHeader = (headers) ->
        attribute =
          name: 'view'
          display: 'View'
        headers.splice(3, 0, attribute)
        attribute =
          name: 'token'
          display: 'Token'
        headers.splice(4, 0, attribute)
        headers

      callbackViewAttributes = (value, object, attribute, header, refObject) ->
        value = 'X'
        value

      callbackTokenAttributes = (value, object, attribute, header, refObject) ->
        value = 'X'
        value

      new App.ControllerTable(
<<<<<<< HEAD
        el:           @$('.js-appList')
        model:        App.Application
        tableId:      'applications'
        objects:      App.Application.all()
=======
        el:       @$('.js-appList')
        model:    App.Application
        table_id: 'applications'
        objects:  App.Application.all()
>>>>>>> 48e084df
        bindRow:
          events:
            'click': @appEdit
        bindCol:
          view:
            events:
              'click': @appView
          token:
            events:
              'click': @appToken
        callbackHeader: [callbackHeader]
        callbackAttributes:
          view: [callbackViewAttributes]
          token: [callbackTokenAttributes]
      )
    table()
    @subscribeApplicationId = App.Application.subscribe(table, initFetch: true, clear: true)


  release: =>
    super
    if @subscribeApplicationId
      App.Application.unsubscribe(@subscribeApplicationId)

  action: (e) ->
    e.preventDefault()
    id = $(e.target).parents('[data-id]').data('id')
    type = $(e.target).data('type')
    if type is 'uninstall'
      httpType = 'DELETE'

    if httpType
      @ajax(
        id:    'packages'
        type:  httpType
        url:   "#{@apiPath}/packages",
        data:  JSON.stringify(id: id)
        processData: false
        success: =>
          @load()
        )

  toggleTokenAccess: =>
    value = @TokenAccess.prop('checked')
    App.Setting.set('api_token_access', value)

  togglePasswordAccess: =>
    value = @PasswordAccess.prop('checked')
    App.Setting.set('api_password_access', value)

  appToken: (id, e) ->
    e.preventDefault()
    new ViewAppTokenModal(
      app: App.Application.find(id)
    )

  appView: (id, e) ->
    e.preventDefault()
    new ViewAppModal(
      app: App.Application.find(id)
    )

  appNew: (e) ->
    e.preventDefault()
    new App.ControllerGenericNew(
      pageData:
        object: 'Application'
      genericObject: 'Application'
      callback: =>
        @render()
      container: @el.closest('.content')
    )

  appEdit: (id, e) =>
    e.preventDefault()
    item = App.Application.find(id)

    new App.ControllerGenericEdit(
      id:       item.id
      pageData:
        object: 'Application'
      genericObject: 'Application'
      callback: =>
        @render()
      container: @el.closest('.content')
    )

class ViewAppModal extends App.ControllerModal
  headPrefix: 'App'
  buttonSubmit: false
  buttonCancel: true
  shown: true
  small: true
  events:
    'click .js-select': 'selectAll'

  constructor: (params) ->
    @head = params.app.name
    super

  content: ->
    "AppID: <input class=\"js-select\" type=\"text\" value=\"#{@app.uid}\">
    <br>
    Secret: <input class=\"js-select\" type=\"text\" value=\"#{@app.secret}\">"

class ViewAppTokenModal extends App.ControllerModal
  headPrefix: 'Generate Token'
  buttonSubmit: 'Generate Token'
  buttonCancel: true
  shown: true
  small: true
  events:
    'click .js-select': 'selectAll'

  constructor: (params) ->
    @head = params.app.name
    super

  content: ->
    "#{App.i18n.translateContent('Generate Access Token for |%s|', App.Session.get().displayNameLong())}"

  onSubmit: =>
    @ajax(
      id:          'application_token'
      type:        'POST'
      url:         "#{@apiPath}/applications/token"
      processData: true
      data:        JSON.stringify(id: @app.id)
      success:     (data, status, xhr) =>
        @contentInline = "#{App.i18n.translateContent('New Access Token is')}: <input class=\"js-select\" type=\"text\" value=\"#{data.token}\">"
        @update()
        @$('.js-submit').remove()
    )

App.Config.set('API', { prio: 1200, name: 'API', parent: '#system', target: '#system/api', controller: Index, permission: ['admin.api'] }, 'NavBarAdmin')<|MERGE_RESOLUTION|>--- conflicted
+++ resolved
@@ -55,17 +55,10 @@
         value
 
       new App.ControllerTable(
-<<<<<<< HEAD
-        el:           @$('.js-appList')
-        model:        App.Application
-        tableId:      'applications'
-        objects:      App.Application.all()
-=======
-        el:       @$('.js-appList')
-        model:    App.Application
-        table_id: 'applications'
-        objects:  App.Application.all()
->>>>>>> 48e084df
+        el:      @$('.js-appList')
+        model:   App.Application
+        tableId: 'applications'
+        objects: App.Application.all()
         bindRow:
           events:
             'click': @appEdit
