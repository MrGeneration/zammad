body {
  font-family: "Fira Sans", "Helvetica Neue", Helvetica, Arial, sans-serif;
  line-height: 1.45;
  font-weight: normal;
  background: hsl(210,17%,98%);
}

ol,
ul {
}

a.create {
  color: hsl(145,51%,45%);
  text-decoration: underline;
}

small {
  color: #c6c6c5;
  font-size: 12px;
}

.u-highlight {
  color: hsl(194,90%,45%);
}

.u-unclickable {
  pointer-events: none;
}

.u-clickable {
  pointer-events: auto;
  cursor: pointer;
  -webkit-user-select: none;
          user-select: none;
}

.u-textTruncate {
  white-space: nowrap;
  overflow: hidden;
  text-overflow: ellipsis;
}

.u-positionOrigin {
  position: relative;
}

.zIndex-1,
.zIndex-2,
.zIndex-3,
.zIndex-4,
.zIndex-5,
.zIndex-6,
.zIndex-7,
.zIndex-8,
.zIndex-9,
.zIndex-10 {
  position: relative;
}

.zIndex-1 {
  z-index: 100;
}
.zIndex-2 {
  z-index: 200;
}
.zIndex-3 {
  z-index: 300;
}
.zIndex-4 {
  z-index: 400;
}
.zIndex-5 {
  z-index: 500;
}
.zIndex-6 {
  z-index: 600;
}
.zIndex-7 {
  z-index: 700;
}
.zIndex-8 {
  z-index: 800;
}
.zIndex-9 {
  z-index: 900;
}
.zIndex-10 {
  z-index: 1000;
}

.clickCatcher {
  top: 0;
  left: 0;
  width: 100%;
  height: 100%;
  position: absolute;
  cursor: default;
}

.debug .clickCatcher {
  background: hsla(0,100%,50%,.13);
}

.debug .clickCatcher + .clickCatcher {
  background: hsla(50,100%,50%,.13);
}

[contenteditable] {
  margin: -1px;
  display: block;
  white-space: pre-wrap;
  outline-style: none;
  border: 1px solid transparent;
  border-radius: 3px;
}
[contenteditable]:hover,
[contenteditable]:focus {
  border-color: hsl(145,51%,45%);
}
[contenteditable].invalid {
  border-color: #F92;
}
[contenteditable] > .placeholder {
  color: #999;
}

.close,
.close:hover {
  float: none;
  opacity: 1;
}

#app > nav {
  position: relative;
  z-index: 1;
}

/* tooltip */
a[data-tooltip],
time[data-tooltip],
span[data-tooltip] {
  position: relative;
}
a[data-tooltip]:before,
time[data-tooltip]:before,
span[data-tooltip]:before,
a[data-tooltip]:after,
time[data-tooltip]:after,
span[data-tooltip]:after {
  content: "";
  position: absolute;
  pointer-events: none;
  transform: scale(0);
  opacity: 0;
  transition: transform 300ms cubic-bezier(0.34,1.6,0.71,1), opacity 300ms;
}
a[data-tooltip]:before,
time[data-tooltip]:before,
span[data-tooltip]:before {
  left: 0;
  top: -34px;
  background-color: #c6c6c5;
  color: #ffffff;
  height: 26px;
  line-height: 27px;
  border-radius: 5px;
  padding: 0 13px;
  content: attr(data-tooltip);
  white-space: nowrap;
  transform-origin: 17px 26px;
}
a[data-tooltip]:after,
time[data-tooltip]:after,
span[data-tooltip]:after {
  left: 13px;
  top: -8px;
  border-top: 7px solid #c6c6c5;
  border-left: 7px solid transparent;
  border-right: 7px solid transparent;
  transform-origin: 4px 0;
}
a[data-tooltip]:hover:after,
a[data-tooltip]:hover:before,
time[data-tooltip]:hover:after,
time[data-tooltip]:hover:before,
span[data-tooltip]:hover:after,
span[data-tooltip]:hover:before {
  pointer-events: auto;
  transform: scale(1);
  opacity: 1;
  transition: transform 300ms 1.5s cubic-bezier(0.34,1.6,0.71,1), opacity 300ms 1.5s;
}

.textarea::-webkit-input-placeholder,
.form-control::-webkit-input-placeholder,
.token-input::-webkit-input-placeholder {    color: hsl(0,0%,80%); }
.textarea::-moz-placeholder,
.form-control::-moz-placeholder,
.token-input::-moz-placeholder { opacity: 1; color: hsl(0,0%,80%); }
.textarea:-ms-input-placeholder,
.form-control:-ms-input-placeholder,
.token-input:-ms-input-placeholder {         color: hsl(0,0%,80%); }

.glyphicon {
  font-size: 13px;
}

.spinner {
  float: left;
  background: url("/assets/images/spinner.gif") no-repeat;
  background-position: center center;
  padding: 44px 10px 0 10px;
  width: 10px;
  height: 14px;
  display: none;
}

table {
  table-layout: fixed;
}

.table {
  display: table;
  color: hsl(198,19%,72%);
}

.table .table-row {
  display: table-row;
}

.table th:not(.noTruncate),
.table td:not(.noTruncate) {
  overflow: hidden;
  text-overflow: ellipsis;
  white-space: nowrap;
}

.table > thead:first-child > tr:first-child > th,
.table > thead > tr > th {
  padding: 12px 9px 10px;
  border-bottom: none;
  border-top: 1px solid #ececec;
  background: #f0f1f2;
  color: #444a4f;
  font-weight: normal;
  font-size: 12px;
  text-transform: uppercase;
}

.table > tbody > tr > td {
  padding: 10px 9px 9px;
  border: none;
  box-shadow: 0 1px rgba(0,0,0,.02) inset;
}

.table > tbody > tr:first-child > td {
  box-shadow: none;
}

.table-hover > tbody > tr:hover > td, 
.table-hover > tbody > tr:hover > th {
  background: rgba(0,8,14,.015);
}

.table > thead:first-child > tr:first-child > th.no-padding,
.table > thead > tr > th.no-padding,
.table > tbody > tr > td.no-padding {
  padding: 0;
}

.checkbox-replacement {
  padding: 0;
  margin: 0;
  height: 38px;
  cursor: pointer;
  -webkit-user-select: none;
          user-select: none;
}

.checkbox-replacement input[type=checkbox] {
  display: none;
}

.table .priority.icon:after {
  background: #f8f9fa;
}

.table .table-cell {
  vertical-align: top;
  display: table-cell;
  border-bottom: 1px solid #eeeeee;
}

.hero-two {
  width: 100%;
}
.hero-two .hero-left {
  width: 50%;
  float: left;
}
.hero-two .hero-right {
  width: 50%;
  float: right;
}

.panel-title {
  font-size: 14px;
}

#task {
  position: fixed;
  display: table;
  width: 100%;
  min-width: 1000px;
  top: 46px;
  display: none;
}

#task > .taskbar {
  display: table-row;
  z-index: 1040;
}

#task > .taskbar > div {
  padding: 0 4px 4px 4px;
  display: table-cell;
}

#task .task {
  max-width: 120px;
  overflow: hidden;
  text-overflow: ellipsis;
  white-space: nowrap;
  display: inline-block;
}

#task .task > a,
#task .task > a:hover {
  color: #ffffff;
  text-decoration: none;
}

#task .btn-default .task > a,
#task .btn-default .task > a:hover {
  color: #333333;
}

#task .taskbar .btn-small {
  padding: 3px 8px 4px;
  margin-top: 2px;
  font-size: 11px;
  font-weight: 300;
}

#task .taskbar .btn-default {
  background-color: #c3c3c3;
  border-color: #c3c3c3;
}

#task [data-type="close"] {
  margin-left: 5px;
  font-size: 13px;
  top: 1px;
}

#task .taskbar-items {
}

#task .taskbar-new {
  text-align: right;
  padding-right: 12px;
}

.max-size-scroll {
  max-height: 240px;
  overflow-y: scroll;
}

.inactive {
  color: #ddd !important;
}

/*
#content > *:not(.active) {
  display: none !important;
}
*/

h1, h2, h3, h4, h5, h6 {
  font-weight: normal;
}

h1 {
  font-size: 23px;
  line-height: 29px;
  color: rgba(0,8,14,.73);
}

h2,
h2.popover-title {
  font-size: 19px;
  line-height: 25px;
  color: rgba(0,8,14,.73);
}

h3 {
  font-size: 13px;
  margin: 14px 0 6px;
  color: #a9bcc4;
  font-weight: 200;
  text-transform: uppercase;
  letter-spacing: 0.07em;
}

h4 {
  font-size: 20px;
}

h5 {
  font-size: 16px;
}

label {
  text-transform: uppercase;
  color: #999;
  font-size: 12px;
  font-weight: normal;
  letter-spacing: 0.1em;
  padding: 0 2px;
  margin-bottom: 6px;
}

.form-group + .form-group {
  margin-top: 0;
}

.form-group .help-message {
  cursor: help;
  opacity: 0.2;
}

input[type=text],
input[type=password],
input[type=email],
textarea,
.form-control {
  display: block;
  padding: 6px 12px;
  width: 100%;
  height: 41px;
  font-size: 14px;
  font-weight: normal;
  line-height: 22px;
  color: #555;
  background: white;
  border: 1px solid hsl(0, 0%, 90%);
  border-radius: 3px;
  transition: none;
  box-shadow: none;
  outline: none;
}

  .form-control:focus {
    border-color: hsl(200,71%,59%);
    box-shadow: 0 0 0 3px hsl(201,62%,90%);
  }

  .tokenfield.focus {
    box-shadow: none;
    border-color: hsl(0,0%,90%);
  }

  .has-error .form-control,
  .has-error .form-control:focus {
    box-shadow: none;
    border-color: red !important;
  }

  .help-inline {
    color: red;
    font-size: 13px;
  }

.content {
  overflow: auto;
  position: relative;
  background-color: #f8f9fa;
}

  .content.fit {
    padding: 10px;
    background: #2c2d36;
    z-index: 1;
  }

.form-stacked .checkbox label {
  color: inherit;
  font-size: 13px;
  text-transform: inherit;
  vertical-align: baseline;
  letter-spacing: inherit;
  display: block;
}


.pagination {
  margin: 0;
}

.pagination > li > a, 
.pagination > li > span {
  padding: 0;
  width: 31px;
  height: 28px;
  border-color: #ececec;
}

.pagination-counter {
  margin-right: 19px;
  line-height: 28px;
  color: #9c9c9b;
}

.pagination-items-range {
  color: #706f6f;
}

.page-header-title {
  margin-bottom: 15px;
}

.page-header-title h1 {
  margin-top: 13px;
}

.page-header-meta {
  margin-top: 10px;
  margin-left: auto;
}

.page-header-meta.horizontal .pagination {
  margin-left: auto;
}

.dropdown-menu .count {
  padding-top: 1px;
  margin-left: 10px;
}

.help-block {
  color: #bcbcbc;
}

/* replace music icon with attachment */
.icon-attachment {
  background-position: -24px 0;
}

/*
 * hero-unit (used on getstarted, login, signup)
 */

.hero-unit {
  width: 500px;
  margin: 10px 0;
  padding: 23px 25px;
  border: 1px solid #e5f0f5;
  color: inherit;
  background-color: white;
  border-radius: 6px;
  box-shadow: 
    0 8px 17px 0 rgba(0, 0, 0, 0.2),
    0 6px 20px 0 rgba(0, 0, 0, 0.19);
}

  .hero-unit h1,
  .hero-unit h2 {
    margin-top: 0;
  }

.login, .getstarted, .reset_password, .signup {
  padding: 10px;
  height: auto;
  background: hsl(234,10%,19%);
}

.login .hero-unit {
  width: 430px;
}

  .login .logo {
    margin: 30px auto;
    display: block;
  }

  .login p {
    margin: 10px 0;
    max-width: 400px;
    color: hsl(210,8%,42%);
    text-align: center;
  }

  .login hr {
    margin: 10px 0;
    border-top-color: rgba(255,255,255,.15);
    width: 100%;
    max-width: 400px;
  }

  .login p a {
    color: hsl(210,8%,54%);
    text-decoration: underline;
  }

  .subtle-link {
    color: rgba(0,0,0,.32);
    text-decoration: underline;
    cursor: pointer;
  }

  .subtle-link:hover {
    color: rgba(0,0,0,.5);
  }

ol.tabs {
  list-style: decimal inside;
}

ol.tabs li {
  display: list-item;
}

.tabs {
  padding: 0;
  margin-bottom: 20px;
  color: #b8b8b8;
  border: 1px solid rgba(0,8,14,.08);
  border-radius: 3px;
}

  .tabs-condensed .tab {
    padding-left: 5px;
    padding-right: 5px;
  }

  .progress-tabs .tab {
    cursor: default;
  }

  .tab {
    height: 40px;
    padding: 10px 20px;
    text-align: center;
    border-right: 1px solid rgba(0,8,14,.08);
    cursor: pointer;
    flex-grow: 1;
  }

  .tab.active {
    color: white;
    background: #444a4f;
    box-shadow: none;
  }

  .tab:first-child {
    border-radius: 3px 0 0 3px;
  }

  .tab:last-child {
    border-radius: 0 3px 3px 0;
    border-right: none;
  }

  .wide-tabs {
    width: 60%;
    margin: 25px auto 20px;
    font-size: 15px;
    font-weight: 300;
    background: white;
    border-radius: 8px;
  }

  .wide-tabs .tab:first-child {
    border-radius: 8px 0 0 8px;
  }

  .wide-tabs .tab:last-child {
    border-radius: 0 8px 8px 0;
  }

.separator {
  margin: 20px 0;
  position: relative;
  text-align: center;
}

  .separator:before {
    content: "";
    position: absolute;
    width: 100%;
    height: 1px;
    top: 50%;
    left: 0;
    margin-top: -1px;
    background: #e6e6e6;
  }

  .separator-text {
    padding: 0 10px;
    color: #999;
    font-size: 12px;
    letter-spacing: 0.1em;
    text-transform: uppercase;
    background: white;
    display: inline-block;
    position: relative;
  }

.auth_provider {
  padding: 9px 7px 8px;
  color: white;
  line-height: 22px;
  text-align: center;
  border-radius: 2px;
}

  .auth_provider:not(:last-child) {
    margin-right: 8px;
  }

  .auth_provider:hover {
    color: white;
    cursor: pointer;
    text-decoration: none;
  }

  .auth_provider.facebook {
    background-color: #4f699c;
  }

  .auth_provider.google {
    background-color: #d8543c;
  }

  .auth_provider.twitter {
    background-color: #2eaee1;
  }

.provider_icon {
  width: 29px;
  height: 22px;
}

  .facebook .provider_icon {
    background-image: url(<%= asset_path "facebook.svg" %>);
  }

  .google .provider_icon {
    background-image: url(<%= asset_path "google.svg" %>);
  }

  .twitter .provider_icon {
    background-image: url(<%= asset_path "twitter.svg" %>);
  }

.icon {
  display: inline-block;
  width: 20px;
  height: 20px;
  background-image: url(<%= asset_path "sprite.svg" %>);
  background-repeat: no-repeat;
  background-position: 20px 20px; /* make icon empty */
}

  .dashboard.icon,
  .overviews.icon,
  .customers.icon,
  .group.icon,
  .message.icon,
  .tools.icon,
  .person.icon {
    width: 24px;
    height: 25px;
  }

  .dashboard.icon {
    background-position: 0 0;
  }

  .overviews.icon {
    background-position: -24px 0;
  }

  .group.icon,
  .customers.icon {
    background-position: -48px 0;
  }

  .message.icon {
    background-position: -72px 0;
  }

  .tools.icon {
    background-position: -96px 0;
  }

  .person.icon {
    background-position: -120px 0;
  }

  .light.cog.icon {
    background-position: 0 -56px;
  }

  .dark.cog.icon {
    background-position: 0 -76px;
  }

  .green.plus.icon {
    background-position: -20px -56px;
  }

  .white.plus.icon {
    background-position: -20px -76px;
  }

  .signout.icon {
    width: 15px;
    height: 19px;
    background-position: 0 -96px;
  }

  .switchView.icon {
    width: 19px;
    height: 18px;
    background-position: -15px -96px;
  }

  .priority.icon {
    background: none;
    border-radius: 100%;
    width: 10px;
    height: 10px;
    position: relative;
  }

  .modified.priority.icon {
    width: 12px;
    height: 12px;
    background: none !important;
    border: 1px solid;
  }

    .priority.icon:after {
      content: "";
      position: absolute;
      left: 50%;
      top: 50%;
      margin: -3px 0 0 -3px;
      width: 6px;
      height: 6px;
      border-radius: 100%;
      background: #2c2d36;
    }

    .modified.priority.icon:after {
      -webkit-animation: fade 1s ease 2s infinite alternate;
         -moz-animation: fade 1s ease 2s infinite alternate;
          -ms-animation: fade 1s ease 2s infinite alternate;
              animation: fade 1s ease 2s infinite alternate;
    }

    @-webkit-keyframes fade { from { opacity: 0 } to { opacity: 1 } }
       @-moz-keyframes fade { from { opacity: 0 } to { opacity: 1 } }
        @-ms-keyframes fade { from { opacity: 0 } to { opacity: 1 } }
            @keyframes fade { from { opacity: 0 } to { opacity: 1 } }

  .organisation.icon {
    height: 13px;
    width: 14px;
    background-position: 0 -115px;
  }

  .icon-switch:hover .organisation.icon,
  .task.active .organisation.icon,
  .white.organisation.icon {
    background-position: 0 -128px;
  }

  .user.icon {
    height: 13px;
    width: 14px;
    background-position: -14px -115px;
  }

  .icon-switch:hover .user.icon,
  .task.active .user.icon,
  .white.user.icon {
    background-position: -14px -128px;
  }

  .note.icon {
    height: 13px;
    width: 14px;
    background-position: -28px -115px;
  }

  .icon-switch:hover .note.icon,
  .task.active .note.icon,
  .white.note.icon {
    background-position: -28px -128px;
  }

  .pen.icon {
    height: 13px;
    width: 14px;
    background-position: -42px -115px;
  }

  .icon-switch:hover .pen.icon,
  .task.active .pen.icon,
  .white.pen.icon {
    background-position: -42px -128px;
  }

 .important.icon {
    height: 13px;
    width: 14px;
    background-position: -56px -115px;
  }
  .icon-switch:hover .important.icon,
  .task.active .important.icon,
  .white.important.icon {
    background-position: -56px -128px;
  }

  .tools.icon {
    height: 13px;
    width: 14px;
    background-position: -70px -115px;
  }
  .icon-switch:hover .tools.icon,
  .task.active .tools.icon,
  .white.tools.icon {
    background-position: -70px -128px;
  }

  .clock.icon {
    height: 13px;
    width: 14px;
    background-position: -84px -115px;
  }
  .icon-switch:hover .clock.icon,
  .task.active .clock.icon,
  .white.clock.icon {
    background-position: -84px -128px;
  }

  .team.icon {
    height: 13px;
    width: 20px;
    background-position: -98px -115px;
  }
  .white.team.icon {
    background-position: -98px -128px;
  }

  .channel.icon {
    width: 17px;
    height: 16px;
  }

  .email.channel.icon {
    background-position: 0 -141px;
  }

  .received-calls.channel.icon {
    background-position: -17px -141px;
  }

  .outbound-calls.channel.icon {
    background-position: -34px -141px;
  }

  .facebook.channel.icon {
    background-position: -51px -141px;
  }

  .twitter.channel.icon {
    background-position: -68px -141px;
  }

  .gray.email.channel.icon {
    background-position: -85px -141px;
  }

  .gray.received-calls.channel.icon {
    background-position: -102px -141px;
  }

  .gray.outbound-calls.channel.icon {
    background-position: -119px -141px;
  }

  .gray.facebook.channel.icon {
    background-position: -136px -141px;
  }

  .gray.twitter.channel.icon {
    background-position: -153px -141px;
  }

  .gray.note.channel.icon {
    background-position: -170px -141px;
  }

  .gray.phone.channel.icon {
    background-position: -187px -141px;
  }

  .white.email.channel.icon {
    background-position: -204px -141px;
  }

  .white.received-calls.channel.icon {
    background-position: -221px -141px;
  }

  .white.outbound-calls.channel.icon {
    background-position: -238px -141px;
  }

  .white.facebook.channel.icon {
    background-position: -255px -141px;
  }

  .white.twitter.channel.icon {
    background-position: -272px -141px;
  }

  .white.note.channel.icon {
    background-position: -289px -141px;
  }

  .white.phone.channel.icon {
    background-position: -306px -141px;
  }

  .mood.icon {
    width: 60px;
    height: 59px;
  }

  .mood.icon.superbad-state {
    background-position: 0 -157px;
  }

  .mood.icon.bad-state {
    background-position: -60px -157px;
  }

  .mood.icon.ok-state {
    background-position: -120px -157px;
  }

  .mood.icon.good-state {
    background-position: -180px -157px;
  }

  .mood.icon.supergood-state {
    background-position: -240px -157px;
  }

  .stopwatch.icon {
    width: 77px;
    height: 83px;
    background-position: 0 -216px;
  }

  .in-process.icon {
    width: 64px;
    height: 64px;
    background-position: -77px -216px;
  }

  .in-process.superbad-state,
  .reopening.superbad-state {
    background-color: #f35910;
  }

  .in-process.bad-state,
  .reopening.bad-state {
    background-color: #f6820b;
  }

  .in-process.ok-state,
  .reopening.ok-state {
    background-color: #faab00;
  }

  .in-process.good-state,
  .reopening.good-state {
    background-color: #a9ac41;
  }

  .in-process.supergood-state,
  .reopening.supergood-state {
    background-color: #38ae6a;
  }

  .reopening.icon {
    width: 68px;
    height: 47px;
    background-position: -141px -216px;
  }

  .stat-all-tickets.icon {
    width: 48px;
    height: 83px;
    background-position: -209px -216px;
  }

  .stat-tickets {
    height: 83px;
    margin-right: 4px;
    margin-bottom: -9px;
  }

  .stat-ticket.icon {
    width: 48px;
    height: 10px;
    margin-top: -7px;
    margin-bottom: 2px;
  }

  .stat-ticket.superbad-state {
    background-position: -257px -256px;
  }

  .stat-ticket.bad-state {
    background-position: -257px -246px;
  }

  .stat-ticket.ok-state {
    background-position: -257px -236px;
  }

  .stat-ticket.good-state {
    background-position: -257px -226px;
  }

  .stat-ticket.supergood-state {
    background-position: -257px -216px;
  }

  .left.arrow.icon,
  .right.arrow.icon {
    width: 8px;
    height: 12px;
    opacity: .39;
  }

  .disabled.left.arrow.icon,
  .disabled.right.arrow.icon {
    opacity: .23;
  }

  .left.arrow.icon {
    background-position: 0 -299px;
  }

  .right.arrow.icon {
    background-position: -8px -299px;
  }

  .white.left.arrow.icon {
    background-position: -16px -299px;
  }

  .white.right.arrow.icon {
    background-position: -24px -299px;
  }

  .checkbox.icon {
    min-height: 0; /* overwriting bootstrap */
    margin: 0; /* overwriting bootstrap */
    width: 10px;
    height: 10px;
    background-position: -32px -299px;
  }

  .white.checkbox.icon {
    background-color: white;
  }

  :checked + .checkbox.icon {
    background-position: -42px -299px;
  }

  .arrow-right.icon {
    width: 12px;
    height: 11px;
    background-position: -52px -299px;
  }

  .delete.icon {
    width: 9px;
    height: 9px;
    background-position: -64px -300px;
  }

  .dark.group.icon {
    width: 23px;
    height: 24px;
    background-position: 0 -311px;
  }

  .dark.message.icon {
    width: 19px;
    height: 19px;
    background-position: -23px -311px;
  }

  .dark.person.icon {
    width: 11px;
    height: 24px;
    background-position: -42px -311px;
  }

  .split.action.icon {
    width: 18px;
    height: 15px;
    background-position: 0 -336px;
  }

  .reply.action.icon {
    width: 14px;
    height: 15px;
    background-position: -18px -336px;
  }

  .internal.action.icon,
  .public.visibility.icon {
    width: 11px;
    height: 15px;
    background-position: -32px -336px;
  }

  .public.action.icon,
  .internal.visibility.icon {
    width: 11px;
    height: 15px;
    background-position: -43px -336px;
  }

  .recipients.icon {
    width: 16px;
    height: 12px;
    background-position: -54px -339px;
  }

  .white.close.icon {
    width: 13px;
    height: 13px;
    background-position: -70px -338px;
  }

  .close.icon {
    width: 13px;
    height: 13px;
    background-position: -83px -338px;
  }

  .help.icon {
    width: 16px;
    height: 16px;
    background-position: -96px -335px;
  }


/*
 * removed margin of forms to not break the layout with submit buttons within <form></form> area e. g. for modal dialogs
 */
form {
  margin: 0;
}

.form-controls {
  margin-top: 10px;
}

form a.standalone {
  line-height: 40px;
  margin: 0 5px;
}

  form a.standalone.align-right {
    margin-left: auto;
  }

footer {
  clear: both;
  padding-top: 10px;
  padding-left: 10px;
  padding-right: 22px;
}

.can-move {
  cursor: move;
}

.can-move-placeholder {
    border: 1px dashed #DDD;
    background: #EEE;
    margin-top: 5px;
    margin-bottom: 5px;
}

.customer_info {
}

.customer_info ul.nav > li {
  width: 50%;
}
.customer_info ul.nav > li > a {
  text-overflow: ellipsis;
  overflow: hidden;
  white-space: nowrap;
}
.customer_info .thumbnail {
  position: absolute;
  right: 20px;
}
.customer_info textarea {
  padding-left: 10px;
  width: 100%;
  border-color: #eee;
}

.overview {
  padding: 10px 20px;
}

.bulkAction {
  background: white;
  z-index: 1;
  box-shadow: 
    0 -1px rgba(0,0,0,.05),
    0 -2px rgba(0,0,0,.03),
    0 -3px rgba(0,0,0,.01);
}

  .bulkAction .btn {
    margin: 0 10px;
  }

  .bulkAction-controls {
    margin-top: 10px;
  }

.show_toogle {
  font-size: 10px;
  line-height: 12px;
  color: #999999;
}

.well-muted {
  background-color: whiteSmoke;
  border: 1px solid #eee;
  border: 1px solid rgba(0, 0, 0, 0.05);
  -webkit-border-radius: 4px;
  -moz-border-radius: 4px;
  border-radius: 4px;
  -webkit-box-shadow: inset 0 1px 1px rgba(0, 0, 0, 0.05);
  -moz-box-shadow: inset 0 1px 1px rgba(0, 0, 0, 0.05);
  box-shadow: inset 0 1px 1px rgba(0, 0, 0, 0.05);
}

.merged, .merge:hover {
  text-decoration: line-through;
}

.not-active {
  text-decoration: line-through;
}
.not-active a {
  color: #bbb;
}

.translation {
  border: 1px dotted #F92;
  -webkit-border-radius: 3px;
  -moz-border-radius: 3px;
  border-radius: 3px;
}
.translation:hover {
}

.translation .icon-edit {
  display: none;
}

.translation:hover .icon-edit {
  display: inline-block;
}

.sub_attribute .control-label {
  width: 60px;
}
.sub_attribute .controls {
  margin-left: 80px;
}

#splash {
  background-color: #eee;
  position: absolute;
  width: 100%;
  top: 0;
  height: 100%;
}
#splash .logo {
  margin-left: auto;
  margin-right: auto;
  margin-top: 200px;
  width: 100px;
}

.btn {
  font-size: 14px;
  padding: 9px 24px 8px;
}

.btn:active {
  box-shadow: none;
}

.btn--primary,
.btn--primary:hover,
.btn--primary:focus {
  color: white;
  background: #419ed7;
  border-color: #419ed7;
}

.btn--success,
.btn--success:hover,
.btn--success:focus {
  color: white;
  background: hsl(145,51%,45%);
}

.btn--danger,
.btn--danger:hover,
.btn--danger:focus {
  color: white;
  background: hsl(0,65%,55%);
}

.navigation {
  width: 260px;
  background: #26272e;
  position: relative;
}

  .navigation:empty {
    display: none !important;
  }

.main-navigation {
  padding: 0;
  margin: 0;
  list-style: none;
}

  .main-navigation a {
    padding: 0 15px;
    height: 48px;
    color: rgba(240, 250, 255, .25);
    border-bottom: 1px solid rgba(240, 250, 255, .05);
    text-decoration: none;
  }

  .main-navigation > li.active > a,
  .main-navigation > li > a:hover,
  .main-navigation > li > a:focus {
    background: none;
    color: #F0FAFF;
  }

  .main-navigation > li.active > a .icon,
  .main-navigation > li > a:hover .icon,
  .main-navigation > li > a:focus .icon {
    opacity: 1;
  }

  .main-navigation li.active > a {
    background: #389ed9;
  }

  .navigation .nav-item-icon .icon {
    margin-right: 15px;
    opacity: 0.25;
    vertical-align: bottom;
  }

.tasks {
  background: #2c2d36;
  overflow: auto;
}

  .tasks.tasks-standalone {
    background: none;
    margin-top: 8px;
  }

    .tasks-standalone .task {
      padding: 0;
      margin-bottom: 9px;
    }

    .tasks-standalone .icon-holder {
      width: 20px;
    }

    .tasks-standalone .icon-holder .icon {
      margin-top: 4px;
    }

    .tasks-standalone .time {
      color: hsl(198,19%,72%);
    }

    .tasks-standalone .task .priority.icon:after {
      background: white;
    }

  .task {
    padding: 10px 15px 7px 0;
    cursor: pointer;
    position: relative;
  }

    .tasks-navigation .task {
      height: 38px;
      border-bottom: 1px solid #33363e;
    }

    .tasks-navigation .task:not(.active):hover {
      background: #26272e;
    }

    .tasks-navigation .name {
      color: #808080;
    }

    .tasks-navigation .icon-holder {
      width: 30px;
    }

    .tasks-navigation .icon-holder .icon {
      margin-right: 3px;
      margin-top: -3px;
    }

  .task:hover {
    text-decoration: none;
  }

  .task .modified.priority.icon {
    margin-right: 8px;
  }

  .task.active {
    background: #389ed9;
  }

  .task.active .name {
    color: white;
  }

  .task.active .priority.icon,
  .task.active .modified.priority.icon,
  .task.active .modified.priority.icon:after {
    background: white;
    border-color: white;
  }

  .level-1 {
    color: #38ae6a;
  }

  .level-1.priority.icon,
  .level-1 .priority.icon,
  .level-1.active,
  .level-1.active .priority.icon:after,
  .level-1 .modified.priority.icon,
  .level-1 .modified.priority.icon:after {
    background-color: #38ae6a;
    border-color: #38ae6a;
    color: #38ae6a;
  }

  .level-2 {
    color: #f35910;
  }

  .level-2.priority.icon,
  .level-2 .priority.icon,
  .level-2.active,
  .level-2.active .priority.icon:after,
  .level-2 .modified.priority.icon,
  .level-2 .modified.priority.icon:after {
    background-color: #f35910;
    border-color: #f35910;
    color: #f35910;
  }

  .level-3 {
    color: #faab00;
  }

  .level-3.priority.icon,
  .level-3 .priority.icon,
  .level-3.active,
  .level-3.active .priority.icon:after,
  .level-3 .modified.priority.icon,
  .level-3 .modified.priority.icon:after {
    background-color: #faab00;
    border-color: #faab00;
  }    

  .task .closeTask {
    position: absolute;
    right: 0;
    top: 0;
    width: 50px;
    height: 100%;
    visibility: hidden;
  }

    .task:hover .closeTask {
      visibility: visible;
    }

    .closeTask-inner {
      width: 21px;
      height: 21px;
      background-color: #2c2d36;
      border-radius: 100%;
    }

    .closeTask:hover .closeTask-inner {
      background-color: #972e29;
    }

    .closeTask .icon {
      opacity: 0.3;
      -webkit-transform: scale(0.7);
              transform: scale(0.7);
    }

    .closeTask:hover .icon {
      opacity: 1;
    } 

.search {
  padding: 14px 15px 10px 10px;
  border-bottom: 1px solid rgba(240, 250, 255, .05);
}
  
  .search-holder {
    margin-right: 15px;
    position: relative;
    transition: 240ms;
  }

  .empty-search {
    position: absolute;
    right: 0;
    top: 0;
    height: 30px;
    width: 40px;
    z-index: 1;
    visibility: hidden;
  }

    .filled.search .empty-search {
      visibility: visible;
    }

  .search input {
    width: 100%;
    padding: 5px 10px 5px 33px;
    height: 30px;
    color: #ECECEC;
    line-height: 20px;
    background: #31373b url(<%= asset_path "sprite.svg" %>) no-repeat 10px -26px;
    outline: none;
    border: none;
    border-radius: 15px;
    position: relative;
    z-index: 1;
  }

  .search.focused .search-holder {
    margin-right: -46px;
  }

  .search.focused .logo {
    opacity: 0;
  }

  .search .logo {
    width: 41px;
    height: 36px;
    background: url(<%= asset_path "logo.svg" %>);
    transition: 240ms;
    cursor: pointer;
    position: relative;
  }

    .logo .activity-counter {
      height: 19px;
      min-width: 19px;
      position: absolute;
      right: 0;
      bottom: 0;
      padding: 0 3px;
      font-size: 11px;
      line-height: 17px;
      text-align: center;
      color: white;
      text-shadow: 0 1px 1px rgba(0,0,0,.21);
      background: hsl(360,71%,60%);
      border-radius: 10px;
      border: 2px solid hsl(232,10%,16%);
    }

  .search .custom-dropdown-menu {
    margin: 0;
    padding: 0;
    list-style: none;
    background: #26272e;
    position: absolute;
    left: 0;
    right: 0;
    bottom: 0;
    top: 56px;
    z-index: 1002;
    display: none;
    overflow: scroll;
  }

  .search.open .custom-dropdown-menu {
    display: block;
  }

  .search .custom-dropdown-menu .divider {
    height: 1px;
    background: #2f3238;
    margin: 14px 0 17px;
  }

  .search .custom-dropdown-menu > li > a {
    height: 30px;
    padding: 0 15px 0 10px;
    color: #808080;
    border: none;
  }

  .search .custom-dropdown-menu > li > a .icon {
    margin-right: 13px;
  }

  .search .custom-dropdown-menu > li:hover > a,
  .search .custom-dropdown-menu > li.active > a {
    background: #3fa9f5;
    color: white;
    text-decoration: none;
  }

  .search .custom-dropdown-menu > li:hover > a .priority.icon,
  .search .custom-dropdown-menu > li.active > a .priority.icon {
    background: white;
  }

  .search .custom-dropdown-menu > li:hover > a .priority.icon:after,
  .search .custom-dropdown-menu > li.active > a .priority.icon:after {
    background: #3fa9f5;
  }

  .user-menu {
    padding: 0;
    margin: 0;
    list-style: none;
    position: relative;
  }

    .user-menu > li {
      background: #26272e;
    }

    .user-menu .list-button {
      height: 60px;
      position: relative;
      cursor: pointer;
      z-index: 1001;
    }
    
    .user-menu .list-button *:not(.dropdown-nose) {
      position: relative;
    }

    .user-menu > li:hover .list-button:before {
      content: '';
      position: absolute;
      top: 4px;
      right: 4px;
      bottom: 4px;
      left: 4px;
      background: white;
    }

    .user-menu li.add:hover .list-button:before {
      background: #38ae6a;
    }

    .user-menu .dark.cog,
    .user-menu > li:hover .light.cog,
    .user-menu > li.active .light.cog,
    .user-menu .white.plus,
    .user-menu > li:hover .green.plus,
    .user-menu > li.active .green.plus {
      display: none;
    }

    .user-menu > li.settings:hover .dark.cog,
    .user-menu > li.settings.active .dark.cog,
    .user-menu > li.add:hover .white.plus,
    .user-menu > li.add.active .white.plus {
      display: block;
    }

    .user-menu > li:not(:last-child) {
      border-right: 1px solid #2c2d36;
    }

  .dropdown-nose {
    position: absolute;
    border: 7px solid transparent;
    border-bottom: none;
    border-top: 7px solid white;
    left: 50%;
    margin-left: -7px;
    top: -6px;
    display: none;
  }

  li.add .dropdown-nose {
    border-top-color: #38af6e;
  }

  .open.dropdown .dropdown-nose,
  .open.dropup .dropdown-nose {
    display: block;
  }

  .user-menu .dropdown-menu {
    padding: 0;
    border-radius: 0;
    margin-bottom: 5px;
    min-width: 0;
    left: 10px;
    right: 15px;
    width: auto;
    background: white;
  }

    .user-menu li.add .dropdown-menu {
      background-color: #38af6e;
    }

    .user-menu li.add .dropdown-menu > li > a {
      color: white;
    }

    .user-menu li.add .dropdown-menu .divider {
      background: #4cb77c;
    }

  .user-menu .dropdown-menu .divider {
    margin: 0;
  }

  .user-menu .dropdown-menu > li > a {
    height: 40px;
    padding: 0 15px;
    color: #2594d4;
    display: flex;
  }

  .user-menu .dropdown-menu > li > a:hover {
    color: #2594d4;
    background: rgba(0,0,0,.05);    
  }

.avatar {
  width: 40px;
  height: 40px;
  background-size: cover;
  background-position: center;
  background-color: rgba(0,0,0,.05);
  border-radius: 100%;
  display: inline-block;
  vertical-align: bottom;
}

  .big.avatar {
    width: 50px;
    height: 50px;
  }

  .unique.avatar {
    background-image: url(<%= asset_path "avatar-bg.png" %>);
    background-size: auto;
    color: white;
    line-height: 42px;
    text-align: center;
    font-size: 13px;
    letter-spacing: 1px;
    text-transform: uppercase;
    text-shadow: 0 1px rgba(0,0,0,.2);
  }

  .unique.big.avatar {
    font-size: 16px;
    line-height: 52px;
  }

.sidebar {
  width: 32%;
  max-width: 300px;
  padding: 20px;
  background: white;
  border-right: 1px solid #e6e6e6;
  overflow: auto;
}

  .sidebar h2 {
    margin-top: 5px;
  }

  .main + .sidebar {
    border-right: none;
    border-left: 1px solid #e6e6e6;
  }

.NavBarAdmin.sidebar {
  padding-top: 1px;
  width: 280px;
}
  .NavBarAdmin h2 {
    margin: 21px 0 12px;
  }

  .nav-stacked > li + li {
    margin-top: 0;
  }

  .nav-pills > li > a {
    padding: 0;
    height: 40px;
    display: flex;
    color: #0f94d6;
    line-height: 39px;
    border-radius: 0;
    border-top: 1px solid #f2f2f3;
    text-overflow: ellipsis;
    overflow: hidden;
    white-space: nowrap;
  }

  .nav-pills > li:hover > a {
    background: #f2f2f3;
  }

  .nav-pills > li:hover > a,
  .nav-pills > li:hover + li > a {
    border-color: transparent;
  }

  .nav-pills > li.active > a,
  .nav-pills > li.active > a:hover,
  .nav-pills > li.active > a:focus {
    color: white;
    background: #2c2d36;
  }

  .nav-pills > li:hover > a,
  .nav-pills > li.active > a,
  .nav-pills > li.active > a:hover,
  .nav-pills > li.active > a:focus {
    padding-left: 10px;
    padding-right: 10px;
    margin-left: -10px;
    margin-right: -10px;
  }

  .sidebar:not(.NavBarAdmin) .nav-pills > li:first-child > a {
    border-top: none;
  }

  .badge {
    min-width: 0;
    padding: 0;
    margin-right: 5px;
    font-size: inherit;
    font-weight: normal;
    text-align: left;
    color: #d0d2d3;
    background: none;
    border-radius: 0;
  }

  .nav-pills > li > a > .badge {
    margin-left: auto;
  }

  a.list-group-item.active > .badge, 
  .nav-pills > .active > a > .badge {
    color: #96969b;
    background: none;
  }

.main {
  padding: 10px 20px;
  overflow: auto;
  position: relative;
}

  .main.no-padding {
    padding: 0;
  }

.popover {
  width: 372px;
  max-width: 9999px;
  border-radius: 0;
  border: none;
  z-index: 1110;
  box-shadow: 0 1px 14px rgba(0,8,14,.25);
}
  
  .popover-title {
    border: none;
    background: none;
    padding: 20px 17px 4px;
  }

  .popover-content {
    padding: 0 17px 10px;
    max-height: 600px;
    overflow-y: scroll;
  }

  .popover.right { margin-left: 4px; }
  .popover.right > .arrow {
    border-right: none;
    left: -9px;
  }

  .popover.top { margin-bottom: 9px; }
  .popover.top > .arrow {
    border-top: none;
    bottom: -9px;
  }

  .popover.left { margin-right: 9px; }
  .popover.left > .arrow {
    border-left: none;
    right: -9px;
  }

  .popover.bottom { margin-top: 9px; }
  .popover.bottom > .arrow {
    border-bottom: none;
    top: -9px;
  }

  .popover > .arrow:after {
    border-width: 8px;
  }

  .popover .priority.icon:after {
    background: white;
  }

  .popover .person .company {
    color: #a1a4a7;
  }

  .popover hr {
    margin: 8px 0;
  }

  .popover .person .company:before { content: '('; }
  .popover .person .company:after { content: ')'; }

  .popover .column h3 {
    margin: 8px 0 1px;
  }

  .popover .column {
    margin-bottom: 8px;
  }

.stat-widgets {
  margin: 0 -7px 20px;
}

  .stat-widget {
    height: 200px;
    margin: 7px; 
    padding: 13px;
    text-align: center;
    line-height: 20px;
    background: white;
    border: 1px solid #e5f0f5;
    border-radius: 1px;
    box-shadow: 0 1px rgba(0,8,14,.02);
  }

    .stat-widget h3 {
      margin: 2px 0 8px;
      color: #444a4f;
      letter-spacing: 0;
      font-weight: normal;
    }

    .stat-widget .stat-label {
      color: #444a4f;
    }

    .stat-widget .stat-detail {
      color: #b4b7b9;
    }

    .channel-distribution.stat-widget {
      color: #a1a4a7;
    }

  .time.stat-widget .stat-graphic .icon {
    position: relative;
  }

    .time.stat-widget .stat-amount {
      margin-top: 16px;
      text-align: center;
      font-size: 30px;
      color: white;
      text-shadow: 0 2px rgba(0,8,14,.2);
      position: relative;
    }

    .time.stat-widget .stat-dial {
      position: absolute;
      top: 21px;
      left: 14px;
    }

.stats-channel {
  padding: 8px 0 7px;
  margin-bottom: -7px;
  border-radius: 3px;
}

.stats-channel:hover {
  background: rgba(0,8,14,.03);
}

  .stats-channel .channel-bars {
    height: 73px;
    margin: 16px 0 15px;
    padding: 2px 12px;
    width: 100%;
    background: linear-gradient(to top, #f2f2f3, #f2f2f3 1px, transparent 1px);
    background-position: center bottom;
    background-size: 100% 12px;
  }

  .channel-bars .channel-bar {
    border-radius: 5px;
    width: 10px;
    background: #a9bcc4;
  }

  .channel-bars .channel-bar.secondary {
    opacity: .38;
  }

.activity.sidebar {
  width: 370px;
  padding: 0;
  border-left: 1px solid #e8e8e8;
}

  .activity h2 {
    margin-left: 19px;
    margin-bottom: 15px;
    margin-right: 26px;
  }

  .activity-entry.state--read {
    opacity: 0.5;
  }

  .activity-avatar {
    padding-top: 16px;
    padding-left: 2px;
    padding-right: 2px;
    margin-right: 10px;
  }

    .activity-avatar:hover .avatar {
    }

  .activity-body {
    color: #444a4f;
    padding: 16px 0 16px 2px;
    position: relative;
  }

    .activity-body:after {
      content: "";
      position: absolute;
      bottom: 0;
      right: 30px;
      left: 8px;
      border-bottom: 1px solid #f2f2f3;
    }

  .activity-body:hover {
    color: #444a4f;
    text-decoration: none;
  }

    .activity-body:hover .activity-text {
      text-decoration: underline;
    }

  .activity-message {
    padding-right: 0;
  }

  .activity-time {
    margin-top: 2px;
    color: #a1a4a7;
    display: block;
  }

  .activity .priority.icon:after {
    background: white;
  }

.form-inline .input-group-addon,
.form-inline .form-control:not(textarea) {
  background: white;
  border: none;
  line-height: 1;
}

  .form-inline .form-group {
    overflow: hidden;
    flex-grow: 1;
    position: relative;
    height: 60px;
  }

    .ticket-attributes.form-inline .form-group:last-child {
      flex-grow: 0;
    }

    .form-group.is-changed {
      position: relative;
    }

    .form-group.is-changed:before {
      content: "";
      position: absolute;
      top: 0;
      left: 0;
      height: 100%;
      width: 3px;
      background: repeating-linear-gradient(-45deg, hsl(193,18%,90%), hsl(193,18%,90%) 4px, transparent 4px, transparent 7px) repeat center;
      background-size: 9px 9px;
    }

    .form-inline .form-group.is-changed:before {
      width: 100%;
      height: 3px;
    }

    .form-group.is-changed label {
      color: hsl(198,19%,72%);
      position: relative;
    }

    .form-group.is-changed label:before {
      position: absolute;
      content: '';
      left: -10px;
      width: 5px;
      height: 5px;
      top: 50%;
      margin-top: -4px;
      border-radius: 100%;
      background: hsl(198,19%,72%);
    }

  .form-inline .form-group .btn {
    margin: 10px;
  }

  .form-inline .form-group:not(:last-child),
  .form-inline.form-inline--enclosed .form-group {
    border-right: 1px solid #f0f0f0;
  }

  .form-inline .input-group-addon {
    width: auto;
    padding: 0;
    margin: 10px 18px 0;
    font-size: 13px;
    letter-spacing: 0.05em;
    color: #ccc;
    display: inline-block;
    position: relative;
  }

  .form-inline .form-control:not(textarea) {
    width: 100%;
    height: 100%;
    left: 0;
    top: 0;
    position: absolute;
    padding: 28px 18px 18px;
    float: none;
    display: block;
    border-radius: 0;
    background: none;
    -webkit-appearance: none;
       -moz-appearance: none;
        -ms-appearance: none;
            appearance: none;
  }

  .bulkAction-secondStep .form-group {
    min-width: 100px;
  }

  .bulkAction-secondStep .form-inline .textarea.form-group {
    padding: 0 10px;
    height: auto;
    flex-grow: 1;
  }

    .bulkAction-secondStep .form-inline .textarea.form-group  .input-group-addon {
      margin-left: 8px;
      margin-right: 8px;
      margin-bottom: 5px;
    }

    .bulkAction-secondStep .form-inline textarea.form-control {
      display: block;
      padding-left: 8px;
      padding-right: 8px;
      width: 100%;
      resize: vertical;
      border-color: #f0f0f0;
    }

.ticketZoom {
  background: #f8f9fa;
}

.ticketZoom .page-header {
  margin-top: 62px;
  margin-bottom: 46px;
  border-bottom: none;
}

  .ticket-title {
    max-width: 90%;
  }

    .ticket-title h1 {
      margin-top: 15px;
      margin-bottom: 8px;
      text-align: center;
    }

  .task-subline {
    text-align: center;
    display: block;
  }

.bubble-grid {
  max-width: 800px;
  margin: 0 auto;
  padding: 0 21px;
}

  .bubble-gap {
    margin-left: 15px !important;
  }

  .customer.ticket-article-item .bubble-gap {
    margin-left: 0 !important;
    margin-right: 15px !important;
  }

.ticket-article-item {
  padding-bottom: 33px;
  position: relative;
}

  /* 
    clip the article-meta to not stand out on the other side 
    of the text-bubble if the text bubble is small
  */

  .article-meta-clip {
    overflow: hidden;
    position: relative;
    height: 100%;
  }

  .article-content {
    position: relative;
    margin-right: 55px;
  }

    .customer.ticket-article-item .article-content {
      margin-right: 0;
      margin-left: 55px;
    }

  .article-content-meta {
    padding: 0 55px;
    position: absolute;
    width: 100%;
  }

  .article-meta {
    background: #2c2d36;
    color: white;
    padding: 21px 25px 11px;
    margin: 0 12px;
  }

    .article-meta.bottom {
      padding-top: 17px;
      padding-bottom: 8px;
    }

    .article-meta-row {
      margin-bottom: 5px;
    }

    .article-meta-key {
      width: 13%;
      text-transform: uppercase;
    }

    .article-meta-value {
      margin-left: 8px;
    }

    .article-meta .icon {
      vertical-align: top;
      margin: 1px 3px 0 0;
    }

    .article-meta .text-muted {
      color: #96969b;
    }

  .internal-border {
    padding: 5px;
    border-radius: 8px;
    margin: -5px;
  }

  .is-internal .internal-border {
    background: repeating-linear-gradient(45deg, hsl(18,79%,89%), hsl(18,79%,89%) 5px, hsl(210,17%,98%) 5px, hsl(210,17%,98%) 6px);
    background-size: 8px 8px;
  }

  .is-internal .bubble-arrow {
    display: none;
  }

  .text-bubble {
    padding: 10px 20px;
    white-space: pre-wrap;
    background: white;
    border-radius: 2px;
    border: 1px solid hsl(240,4%,95%);
    box-shadow: 0 0 1px rgba(0,0,0,.06) inset;
    position: relative;
  }

    .ticket-article-item.state--folde-out .text-bubble {
      border-color: hsl(0,0%,90%);
    }

  .customer.ticket-article-item .text-bubble {
    background: #e5f0f5;
    border-color: hsl(199,38%,92%);
    box-shadow: none;
  }

    .customer.ticket-article-item.state--folde-out .text-bubble {
      border-color: hsl(199,44%,85%);
    }

    .bubble-arrow {
      position: absolute;
      width: 7px;
      height: 9px;
      left: -6px;
      top: 15px;
      overflow: hidden;
    }

    .bubble-arrow:after {
      content: "";
      position: absolute;
      top: -1px;
      left: 2px;
      width: 11px;
      height: 11px;
      background: white;
      border: 1px solid hsl(240,4%,95%);
      box-shadow: 0 0 1px rgba(0,0,0,.06) inset;
      -webkit-transform: rotate(-45deg);
              transform: rotate(-45deg);
    }

    .article-add.is-internal .bubble-arrow:after {
      background: #f2def2;
      border: #eed3d7;
    }

    .customer.ticket-article-item .bubble-arrow {
      left: auto;
      right: -6px;
    }

    .customer.ticket-article-item .bubble-arrow:after {
      background: #e5f0f5;
      left: auto;
      right: 2px;
      border-color: hsl(199,38%,92%);
      box-shadow: none;
    }

  .ticket-article-item .task-subline {
    margin-top: 12px;
  }

  .article-action {
    padding: 5px;
    margin: 5px 12px;
    color: black;
    font-size: 12px;
    text-align: center;
    opacity: 0.5;
    cursor: pointer;
    -webkit-user-select: none;
            user-select: none;
  }

    .article-action:hover {
      color: black;
      text-decoration: none;
      opacity: 1;
    }

    .article-action .icon {
      margin-right: 10px;
      vertical-align: top;
    }

.ticket-edit {
  margin-top: auto;
  margin-bottom: 36px;
}

  .bottom-form {
    background: white;
  }

  .ticket-edit .avatar {
    margin-bottom: 3px;
  }

  .dropArea {
    background: white;
    border: 5px solid;
    color: hsl(202,66%,55%);
    font-size: 20px;
    margin: 5px;
    display: none;
  }

  .ticket-edit.is-dropTarget .dropArea {
    display: block;
  }

.edit-controls {
  position: relative;
}

  .edit-control-item {
    width: 38px;
    height: 36px;
    position: absolute;
    top: 38px;
    display: none;
  }

  .edit-control-item:nth-child(3) {
    top: 74px;
  }

  .edit-control-item:nth-child(4) {
    top: 110px;
  }

  .edit-control-item:not(:last-child) {
    border-bottom: 1px solid #e6e6e6;
  }

  .pop-selectable .icon {
    opacity: 0.3;
    pointer-events: none;
  }

  .pop-selectable:hover .icon {
    opacity: 1;
  }

  .visibility-toggle > * {
    height: 36px;
    width: 38px;
    position: absolute;
  }

  .visibility-toggle .icon {
    display: block;
  }

  .visibility-toggle .icon,
  .recipient-picker {
    opacity: 0.2;
  }

  .article-add.is-public .internal-visibility {
    visibility: hidden;
  }

  .article-add.is-internal .visibility-toggle .icon {
    opacity: 1;
  }

  .article-add.is-internal .public-visibility {
    visibility: hidden;
  }

  .ticket-edit .recipient-picker {
    height: 36px;
    position: relative;
    transition: 300ms;
  }

  .ticket-edit .recipient-picker.is-open {
    opacity: 1;
  }

    .recipient-picker .icon {
      margin-top: -2px;
    }

    .recipient-count {
      margin-left: 3px;
      margin-top: 1px;
      line-height: 1;
    }

    .recipient-list {
      position: absolute;
      background: hsl(234,10%,19%);
      left: 48px;
      color: white;
    }

      .recipient-picker.is-open .recipient-list {
        display: block;
      }

    .list-arrow {
      position: absolute;
      top: 210px;
      left: -6px;
      margin-top: -6px;
      border-right: 6px solid #2c2d36;
      border-top: 6px solid transparent;
      border-bottom: 6px solid transparent;
    }

    .list-head {
      height: 38px;
      line-height: 38px;
      padding: 1px 19px 0;
      text-transform: uppercase;
    }

      .list-head div {
        position: relative;
        left: -20px;
      }

    .list-entry {
      width: 340px;
      height: 60px;
      padding: 0 16px;
      border-top: 1px solid hsl(240,6%,27%);
    }

    .list-entry-name {
      margin-left: 18px;
    }

    .list-entry-type {
      font-size: 12px;
    }

    .list-entry-type div {
      padding: 3px 7px;
      border: 1px solid hsl(234,10%,10%);
      color: hsl(0,0%,40%);
      background: hsl(234,10%,14%);
    }

    .list-entry-type .active {
      color: white;
      background: inherit;
      box-shadow: 0 1px rgba(255,255,255,.03) inset;
    }

    .list-entry-type div:not(:last-child) {
      border-right: none;
    }

    .list-entry-type div:first-child {
      border-radius: 3px 0 0 3px;
    }

    .list-entry-type div:last-child {
      border-left: none;
      border-radius: 0 3px 3px 0;
    }

    .recipient-list input {
      padding-top: 2px;
      background: hsl(232,10%,16%);
      color: white;
      border: none;
      outline: none;
    }

    .recipient-list input[type=submit] {
      height: 0;
      width: 0;
      padding: 0;
      position: absolute;
      visibility: hidden;
    }

    .recipient-list input::-webkit-input-placeholder {    color: #666; }
    .recipient-list input::-moz-placeholder { opacity: 1; color: #666;  }
    .recipient-list input:-ms-input-placeholder {         color: #666; }

  .ticket-edit .text-bubble {
    border-color: #b3b3b3;
    white-space: normal;
    border-radius: 5px;
  }

<<<<<<< HEAD
    .ticket-edit .text-bubble [contenteditable] {
=======
    .ticket-edit textarea,
    .ticketEdit-body {
>>>>>>> e811cd17
      width: 100%;
      /*height: 38px;*/
      min-height: 20px;
      vertical-align: bottom;
      border: none;
      background: none;
      outline: none;
      resize: none;
    }

    .ticketEdit-body {
      height: auto;
      min-height: 38px;
    }

    .ticket-edit .bubble-arrow:after {
      border-color: #b3b3b3;
      box-shadow: none;
    }

  .article-attachment {
    position: absolute;
    bottom: 0;
    left: 10px;
    right: 10px;
    height: 38px;
    padding: 10px 0;
    color: #b3b3b3;
  }

    .attachments:not(:empty) {
      padding: 9px 5px;
      border-top: 1px solid hsl(0,0%,93%);
      margin-bottom: 50px;
    }

    .attachment {
      font-size: 13px;
      padding: 3px 10px 3px 7px;
      cursor: default;
    }

    .attachment:hover {
      background: hsl(200,20%,97%);
    }

      .attachment-name {
        margin-right: 5px;
      }

      .attachment-delete {
        color: hsl(198,19%,72%);
        text-decoration: underline;
        display: none;
      }

      .attachment:hover .attachment-delete {
        display: block;
      }

        .attachment-delete .icon {
          opacity: 0.2;
          margin-right: 5px;
        }

    .attachmentPlaceholder-inputHolder {
      position: relative;
      display: inline-block;
      overflow: hidden;
      vertical-align: bottom;
    }

    .attachmentUpload {
      color: hsl(198,19%,72%);
    }

    .attachmentUpload-cancel {
      text-decoration: underline;
    }

    .attachmentUpload .delete.icon {
      opacity: 0.33;
      margin-right: 5px;
    }

    .attachmentUpload-progressBar {
      position: absolute;
      height: 4px;
      background: hsl(202,66%,55%);
      left: 0;
      bottom: -5px;
    }

.pop-selector {
  position: absolute;
  top: 0;
  left: 0;
}

  .pop-selected,
  .pop-selectable {
    width: 38px;
    height: 36px;
  }

  .pop-selectable {
    background: hsl(234,10%,19%);
  }

  .pop-selectable:hover {
    background: hsl(234,10%,29%);
  }

  .pop-selectable:first-child {
    border-radius: 4px 0 0 4px;
  }

  .pop-selectable:last-child {
    border-radius: 0 4px 4px 0;
  }

.tabsSidebarSpace {
  padding-right: 62px !important;
  margin-right: 280px;
  transition: 500ms;
}

.tabsSidebarSpace.is-closed {
  margin-right: 0;
}

.tabsSidebar-holder {
  overflow: hidden;
  position: relative;
}

.tabsSidebar .sidebar {
  width: 280px;
  border-left: 1px solid #e6e6e6;
}

  .tabsSidebar .sidebar h2 {
    margin: 5px 0 0;
  }

  .tabsSidebar-close {
    padding: 20px;
    margin: -15px;
  }

  .sidebar.bottom-form-shadow {
    box-shadow: 
      0 -1px rgba(0,0,0,.005) inset,
      0 -2px rgba(0,0,0,.005) inset,
      0 -3px rgba(0,0,0,.005) inset,
      0 -4px rgba(0,0,0,.005) inset;
  }

  .tabsSidebar {
    position: absolute;
    right: 0;
    top: 0;
    bottom: 0;
    transition: 500ms;
  }

  .tabsSidebar.is-closed {
    -webkit-transform: translateX(280px);
            transform: translateX(280px);
  }

  .tabsSidebar-tabs {
    position: absolute;
    left: -55px;
    top: 0;
    bottom: 0;
  }

  .test {
    position: absolute;
    width: 100%;
  }

  .tabsSidebar-tab {
    width: 56px;
    height: 60px;
    background: hsl(197,20%,93%);
    cursor: pointer;
    position: relative;
    border-top: 1px solid hsl(202,12%,87%);
  }

    .tabsSidebar-tab.is-changed:before {
      position: absolute;
      content: '';
      left: -3px;
      width: 6px;
      height: 6px;
      top: 50%;
      margin-top: -3px;
      border-radius: 100%;
      background: hsl(198,19%,72%);
      box-shadow: 0 0 0 2px hsl(210,17%,98%);
    }

  .tabsSidebar-tab:first-child {
    border-top-left-radius: 8px;
    border-top: none;
  }

  .tabsSidebar-tab:last-child {
    border-bottom-left-radius: 8px;
  }

  .tabsSidebar-tab .icon {
    opacity: 0.3;
  }

  .tabsSidebar-tab.active .icon {
    opacity: 1;
  }

  .sidebar .form-group {
    margin-left: -20px;
    margin-right: -20px;
    padding-right: 20px;
    padding-left: 20px;
  }

  .sidebar .text-muted {
    color: hsl(204,3%,72%);
  }

.tags {
  margin-bottom: 20px;
}

.tagList {
  padding: 0;
  margin-bottom: 5px;
}

  .tagList li {
    border-bottom: 1px solid hsl(240,4%,95%);
  }

  .tagList .tag-delete {
    height: 29px;
    padding: 0 10px;
    margin-right: -4px;
    display: block;
    opacity: 0.2;
  }

    .tagList .tag-delete:hover {
      opacity: 0.5;
    }

.newTicket {
  padding: 34px;
}

  .newTicket .sidebar {
    width: 290px;
  }
  .newTicket .form-control:not(:focus):not(.focus) {
    border-color: hsl(0,0%,90%);
  }
  .newTicket .subtle-link {
    color: hsl(0,0%,89%);
  }

.box {
  background: white;
  margin: 0 auto;
  border: 1px solid #e6e6e6;
  padding: 12px 24px 20px;
  max-width: 658px;
}

  .box .page-header {
    text-align: center;
    border-bottom: none;
    margin: 0;
    padding-bottom: 12px;
  }

  .box h1 {
    color: hsl(60,1%,34%);
  }

  .box .two-columns {
    margin-left: -4px;
    margin-right: -4px;
  }

  .box .two-columns .column {
    margin-left: 4px;
    margin-right: 4px;
    width: calc(50% - 8px);
  }

.formset-inset {
  margin: 31px -24px 24px;
  padding: 19px 24px 4px;
  background: hsl(197,20%,93%);
  border-top: 1px solid hsl(0,0%,90%);
  border-bottom: 1px solid hsl(0,0%,90%);
}

.type-tabs .tab {
  line-height: 40px;
  padding: 0;
}

.type-tabs .icon {
  vertical-align: top;
  margin-right: 9px;
  margin-top: 10px;
  transform: scale(1.2);
}

.tokenfield .token {
  padding: 0 0 0 10px;
  margin: -1px 5px 8px 0;
  height: 26px;
  line-height: 27px;
  color: white;
  background: hsl(198,19%,72%);
  border: none;
  float: none;
}

  .tokenfield .token-input {
    vertical-align: top;
    margin: 2px 0 0 5px;
  }

  .tokenfield .token .token-label {
    padding: 0;
  }

  .tokenfield.form-control {
    padding-top: 8px;
  }

  .tokenfield .token .close {
    margin: 0;
    padding: 0 10px 0 5px;
    font-family: inherit;
    font-weight: 100;
    font-size: 30px;
    line-height: 1;
    color: white;
    text-shadow: none;
    opacity: .3;
    outline: none;
  }

  .tokenfield .token .close:hover {
    opacity: .5;
  }

.drox {
  color: hsl(60,1%,74%);
}

  .drox .drox-header {
    padding-bottom: 2px;
    margin-bottom: 16px;
    border-bottom: 1px solid hsl(240,4%,95%);
  }

  .drox a.create {
    margin-top: 2px;
    display: inline-block;
  }

  .drox .form-group {
    margin-bottom: 22px;
  }

  .drox .drox-body p:first-child {
    margin-top: 20px;
  }

.newTicket .templates {
  border-bottom: 1px solid hsl(240,4%,95%);
  padding-bottom: 14px;
}

.template-attributes {
  margin: 17px 0 19px;
}

  .template-attribute {
    height: 24px;
    line-height: 25px;
    padding-left: 10px;
    margin-bottom: 2px;
    font-size: 13px;
    color: hsl(198,11%,59%);
    background: hsl(197,20%,93%);
    border: 1px solid hsl(0,0%,90%);
    border-radius: 3px;
  }

    .template-attribute .key {
      text-transform: uppercase;
      margin-right: 3px;
    }

    .template-attribute .value {
      margin-left: 3px;
    }

    .template-attribute .delete {
      padding: 0 7px;
      margin-top: 4px;
      line-height: 19px;
      font-size: 28px;
      font-weight: lighter;
      opacity: .4;
    }

.customer-name {
  color: hsl(60,1%,34%);
}

.customer-email {
  margin-top: 5px;
  margin-bottom: 20px;
  display: block;
}

.qq-upload-list li {
  padding: 4px 5px 0;
  margin: 0 5px;
  color: hsl(60,1%,34%);
  font-size: 0.9em;
  line-height: auto;
  background: none;
}

.qq-upload-list li:hover {
  background: hsl(200,20%,97%);
}

.qq-upload-file {
  color: hsl(202,66%,55%);
}

.qq-upload-size {
  font-size: inherit;
}

.switchBackToUser.fit {
  background: hsl(200,87%,45%);
  color: #fff;
  height: 45px;
  padding: 0 17px;
  top: -45px;
  border-bottom: 5px solid hsl(205,90%,60%);
}
  .switchBackToUser-text {
    margin-left: 10px;
  }
  .switchBackToUser-close {
    width: 40px;
    height: 40px;
    margin-right: -10px;
  }

#app.switchBackToUserSpace {
  top: 45px;
}

.modal-dialog {
  width: 660px;
  margin-top: 35px;
  margin-bottom: 35px;
}

.modal-content {
  border-radius: 0;
  border: 1px solid hsl(0,0%,90%);
  box-shadow: none;
}

  .modal-header {
    padding: 30px 23px 23px;
    border: none;
  }

  .modal-header h1 {
    text-align: center;
  }

  .modal-close {
    padding: 23px;
    position: absolute;
    right: 0;
    top: 0;
    cursor: pointer;
    -webkit-user-select: none;
            user-select: none;
  }

  .modal-close .close.icon {
    opacity: 0.18;
  }

  .modal-body {
    padding: 0 23px;
  }

  .modal-footer {
    padding: 23px 23px 20px;
    border: none;
  }

.caret {
  position: absolute;
  top: 50%;
  margin-top: -3px;
  right: 10px;
}

.dropdown-menu {
  margin: 0;
  padding: 0;
  width: 100%;
  color: white;
  background: none;
  border-radius: 0;
  border: none;
  box-shadow: none;
  overflow-x: hidden;
}

  .dropdown ul {
    margin: 0;
    background: hsl(234,10%,19%);
  }

  .dropdown li {
    height: 40px;
    padding: 0 15px;
  }

  .dropdown li:not(:first-child) {
    box-shadow: 0 1px rgba(255,255,255,.13) inset;
  }

  .dropdown li:hover,
  .dropdown li.is-active {
    background: hsl(205,90%,60%);
  }

    .dropdown li:not(.recipientList-controls):hover + li,
    .dropdown li.is-active + li {
      box-shadow: none;
    }

  .dropdown-menu > li > a {
    height: 40px;
    line-height: 39px;
    color: white;
  }

  .dropdown-menu > li > a:hover {
    color: white;
    background: hsl(205,90%,60%);
  }

  .dropdown.actions li {
    padding: 0;
  }

.recipientList,
.recipientList-organisationMembers {
  list-style: none;
  padding: 0;
}

  .recipientList-entry .recipientList-iconSpacer {
    width: 20px;
    margin-left: -5px;
  }

  .recipientList-entry .icon:not(.plus) {
    opacity: 0.2;
  }

  .recipientList-entry:hover .icon {
    opacity: 1;
  }

  .recipientList-name {
    margin-left: 10px;
    margin-top: 2px;
  }

  .recipientList-detail {
    opacity: 0.5;
  }

  .recipientList-icon.plus {
    margin-left: 13px;
  }

  .recipientList-new {
    background: hsl(145,51%,45%);
  }

  .dropdown .recipientList-new:hover {
    background: hsl(147,52%,43%);
  }

  li.recipientList-controls,
  li.recipientList-controls:hover {
    padding: 0;
    background: hsl(206,7%,28%);
  }

  .recipientList-backClickArea {
    height: 100%;
    float: left;
    padding: 0 10px;
  }

  .recipientList-backButton {
    padding: 5px 10px;
    font-size: 12px;
    color: white;
    border-radius: 3px;
    border: 1px solid hsl(234,10%,10%);
    box-shadow: 0 1px rgba(255,255,255,.03) inset;
  }

  .recipientList-backClickArea:active .recipientList-backButton {
    background: hsl(206,7%,25%);
    box-shadow: 0 1px rgba(0,0,0,.1) inset;
  }

  .recipientList-backButton .icon {
    margin-bottom: -2px;
  }

  .recipientList-organisationMembers {
    position: absolute;
    top: 0;
    left: 0;
    right: 0;
  }

.userInfo {
}

.userInfo .avatar {
  float: right;
  position: relative;
}
.userInfo .avatar:after {
  content: "";
  background: url(<%= asset_path "sprite.svg" %>);
  background-position: -226px 0;
  right: 0;
  top: 0;
  width: 97px;
  height: 96px;
  position: absolute;
}

.userInfo-name {
  color: rgba(0,8,14,.73);
  font-size: 16px;
}

.userInfo-entry {
  margin: 20px 0;
}

.userInfo-label {
  text-transform: uppercase;
  color: #999;
  font-size: 12px;
  font-weight: normal;
  letter-spacing: 0.1em;
  margin-bottom: 6px;
}

.userInfo-value {
  word-wrap: break-word;
}

  .userInfo-value textarea {
    width: 100%;
    height: auto;
    line-height: 20px;
    border: none;
    padding: 0;
    outline: none;
    resize: none;
  }

.checkbox.form-group .checkbox {
  margin: 10px 0 0;
  margin-bottom: 15px;
}

.checkbox.form-group label {
  padding: 0 2px;
  cursor: default;
}

.checkbox.form-group .controls label {
  padding-left: 20px;
  display: block;
  font: inherit;
  font-size: 13px;
  color: inherit;
  text-transform: inherit;
  cursor: pointer;
}

.checkbox.form-group input[type=checkbox] {
  margin-top: 1px;
}

.userSearch {
  margin-bottom: 20px;
}

.userSearch-label {
  margin: 0 10px 0 20px;
}

.userSearch .tab:not(.active) {
  background: white;
}

.userSearch .tabs {
  margin: 0;
}

.nav-tabs {
  border-bottom: none; 
}

.nav-tabs li {
  margin: 0;
}

.nav-tabs > li > a,
.nav-tabs > li > a:hover,
.nav-tabs > li > a:focus {
  background: white;
  border-radius: 0;
  border: 1px solid hsl(0,0%,90%);
  color: hsl(0,0%,70%);
  height: 40px;
  margin: 0;
}

.nav-tabs > li:not(:last-child):not(:only-child) > a {
  border-right: none;
}

.nav-tabs > li:first-child > a {
  border-radius: 5px 0 0 5px;
}

.nav-tabs > li:last-child > a {
  border-radius: 0 5px 5px 0;
}

.nav-tabs > li:only-child > a {
  border-radius: 5px;
}

.nav-tabs > li.active > a,
.nav-tabs > li.active > a:hover,
.nav-tabs > li.active > a:focus {
  background: hsl(206,7%,28%);
  color: white;
  border-color: hsl(0,0%,90%);
}

/*

  ----------------
   normal screens
  ----------------

*/

@media only screen and (max-width: 1280px) {
  .sidebar.optional {
    display: none;
  }
}<|MERGE_RESOLUTION|>--- conflicted
+++ resolved
@@ -2798,12 +2798,9 @@
     border-radius: 5px;
   }
 
-<<<<<<< HEAD
-    .ticket-edit .text-bubble [contenteditable] {
-=======
+    .ticket-edit .text-bubble [contenteditable],
     .ticket-edit textarea,
     .ticketEdit-body {
->>>>>>> e811cd17
       width: 100%;
       /*height: 38px;*/
       min-height: 20px;
