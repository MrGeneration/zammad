# Copyright (C) 2012-2016 Zammad Foundation, http://zammad-foundation.org/

class ObjectManagerAttributesController < ApplicationController
  prepend_before_action { authentication_check(permission: 'admin.object') }

  # GET /object_manager_attributes_list
  def list
    render json: {
      objects: ObjectManager.list_frontend_objects,
    }
  end

  # GET /object_manager_attributes
  def index
    render json: ObjectManager::Attribute.list_full
  end

  # GET /object_manager_attributes/1
  def show
    model_show_render(ObjectManager::Attribute, params)
  end

  # POST /object_manager_attributes
  def create
    check_params

    # check if attribute already exists
    exists = ObjectManager::Attribute.get(
      object: params[:object],
      name: params[:name],
    )
    raise Exceptions::UnprocessableEntity, 'already exists' if exists

    local_params = params.permit!.to_h
    begin
      object_manager_attribute = ObjectManager::Attribute.add(
        object: local_params[:object],
        name: local_params[:name],
        display: local_params[:display],
        data_type: local_params[:data_type],
        data_option: local_params[:data_option],
        active: local_params[:active],
        screens: local_params[:screens],
        position: 1550,
        editable: true,
      )
      render json: object_manager_attribute.attributes_with_association_ids, status: :created
    rescue => e
      raise Exceptions::UnprocessableEntity, e
    end
  end

  # PUT /object_manager_attributes/1
  def update
    check_params

    local_params = params.permit!.to_h
    begin
      object_manager_attribute = ObjectManager::Attribute.add(
        object: local_params[:object],
        name: local_params[:name],
        display: local_params[:display],
        data_type: local_params[:data_type],
        data_option: local_params[:data_option],
        active: local_params[:active],
        screens: local_params[:screens],
        position: 1550,
        editable: true,
      )
      render json: object_manager_attribute.attributes_with_association_ids, status: :ok
    rescue => e
      raise Exceptions::UnprocessableEntity, e
    end
  end

  # DELETE /object_manager_attributes/1
  def destroy
    object_manager_attribute = ObjectManager::Attribute.find(params[:id])
    ObjectManager::Attribute.remove(
      object_lookup_id: object_manager_attribute.object_lookup_id,
      name: object_manager_attribute.name,
    )
    model_destroy_render_item
  end

  # POST /object_manager_attributes_discard_changes
  def discard_changes
    ObjectManager::Attribute.discard_changes
    render json: {}, status: :ok
  end

  # POST /object_manager_attributes_execute_migrations
  def execute_migrations
    ObjectManager::Attribute.migration_execute
    render json: {}, status: :ok
  end

  private

  def check_params
    if params[:data_type].match?(/^(boolean)$/)
      if params[:data_option][:options]
        # rubocop:disable Lint/BooleanSymbol
        if params[:data_option][:options][:false]
          params[:data_option][:options][false] = params[:data_option][:options].delete(:false)
        end
        if params[:data_option][:options][:true]
          params[:data_option][:options][true] = params[:data_option][:options].delete(:true)
        end
<<<<<<< HEAD
        if params[:data_option][:default] == 'true'
          params[:data_option][:default] = true
        elsif params[:data_option][:default] == 'false'
          params[:data_option][:default] = false
        end
=======
        # rubocop:enable Lint/BooleanSymbol
>>>>>>> 9cc1c471
      end
    end

    if params[:data_option]

      if !params[:data_option].key?(:default)
        params[:data_option][:default] = if params[:data_type].match?(/^(input|select|tree_select)$/)
                                           ''
                                         end
      end

      if params[:data_option][:null].nil?
        params[:data_option][:null] = true
      end
      if params[:data_option][:options].nil?
        params[:data_option][:options] = ''
      end
      if params[:data_option][:relation].nil?
        params[:data_option][:relation] = ''
      end
    else
      params[:data_option] = {
        default:  '',
        options:  '',
        relation: '',
        null:     true
      }
    end

  end
end<|MERGE_RESOLUTION|>--- conflicted
+++ resolved
@@ -107,15 +107,12 @@
         if params[:data_option][:options][:true]
           params[:data_option][:options][true] = params[:data_option][:options].delete(:true)
         end
-<<<<<<< HEAD
         if params[:data_option][:default] == 'true'
           params[:data_option][:default] = true
         elsif params[:data_option][:default] == 'false'
           params[:data_option][:default] = false
         end
-=======
         # rubocop:enable Lint/BooleanSymbol
->>>>>>> 9cc1c471
       end
     end
 
