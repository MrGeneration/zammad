--- conflicted
+++ resolved
@@ -138,10 +138,6 @@
       @onConnectionEstablished(data)
 
       for message in data.session
-<<<<<<< HEAD
-=======
-        @log 'debug', 'message in session', message
->>>>>>> 7dec6fa9
         @renderMessage
           message: message.content
           id: message.id
