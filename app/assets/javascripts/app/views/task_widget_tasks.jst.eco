<% for item in @item_list: %>
  <a href="<%- item.data.url %>" title="<%= item.data.title %>" class="nav-tab <%= item.data.class %><% if item.task.active: %> is-active<% end %>" data-key="<%- item.task.key %>">
<<<<<<< HEAD
    <svg class="nav-tab-icon">
=======
    <svg class="nav-tab-icon priority-icon">
>>>>>>> 180d3c31
      <% if item.task.notify && item.data.iconClass is 'priority': %>
      <use class="inner-circle" xlink:href="#icon-priority-modified-inner-circle" />
      <use class="outer-circle" xlink:href="#icon-priority-modified-outer-circle" />
      <% else: %>
      <use xlink:href="#icon-<%= item.data.iconClass %>" />
      <% end %>
    </svg>
    <div class="nav-tab-name u-textTruncate flex"><%= item.data.head %></div>
    <div class="nav-tab-close js-close" title="<%- @Ti('close') %>">
      <div class="nav-tab-close-inner">
        <svg class="icon"><use xlink:href="#icon-close" /></svg>
      </div>
    </div>
  </a>
<% end %><|MERGE_RESOLUTION|>--- conflicted
+++ resolved
@@ -1,10 +1,6 @@
 <% for item in @item_list: %>
   <a href="<%- item.data.url %>" title="<%= item.data.title %>" class="nav-tab <%= item.data.class %><% if item.task.active: %> is-active<% end %>" data-key="<%- item.task.key %>">
-<<<<<<< HEAD
-    <svg class="nav-tab-icon">
-=======
     <svg class="nav-tab-icon priority-icon">
->>>>>>> 180d3c31
       <% if item.task.notify && item.data.iconClass is 'priority': %>
       <use class="inner-circle" xlink:href="#icon-priority-modified-inner-circle" />
       <use class="outer-circle" xlink:href="#icon-priority-modified-outer-circle" />
