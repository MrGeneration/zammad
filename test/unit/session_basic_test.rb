# encoding: utf-8
require 'test_helper'

class SessionBasicTest < ActiveSupport::TestCase
  test 'a cache' do
    Sessions::CacheIn.set( 'last_run_test' , true, { expires_in: 2.seconds } )
    result = Sessions::CacheIn.get( 'last_run_test' )
    assert_equal( true, result, 'check 1' )

    # should not be expired
    result = Sessions::CacheIn.expired( 'last_run_test' )
    assert_equal( false, result, 'check 1 - expired' )

    # should be expired
    sleep 3
    result = Sessions::CacheIn.expired( 'last_run_test' )
    assert_equal( true, result, 'check 1 - expired' )

    # renew expire
    result = Sessions::CacheIn.get( 'last_run_test', re_expire: true )
    assert_equal( true, result, 'check 1 - re_expire' )

    # should not be expired
    result = Sessions::CacheIn.expired( 'last_run_test' )
    assert_equal( false, result, 'check 1 - expired' )

    # ignore expired
    sleep 3
    result = Sessions::CacheIn.get( 'last_run_test', ignore_expire: true )
    assert_equal( true, result, 'check 1 - ignore_expire' )

    # should be expired
    result = Sessions::CacheIn.expired( 'last_run_test' )
    assert_equal( true, result, 'check 2' )

    result = Sessions::CacheIn.get( 'last_run_test' )
    assert_equal( nil, result, 'check 2' )

    # check delete cache
    Sessions::CacheIn.set( 'last_run_delete' , true, { expires_in: 5.seconds } )
    result = Sessions::CacheIn.get( 'last_run_delete' )
    assert_equal( true, result, 'check 1' )
    Sessions::CacheIn.delete( 'last_run_delete' )
    result = Sessions::CacheIn.get( 'last_run_delete' )
    assert_equal( nil, nil, 'check delete' )
  end

  test 'b collections group' do
    require 'sessions/backend/collections/group.rb'

    UserInfo.current_user_id = 2
    user = User.lookup(id: 1)
    collection_client1 = Sessions::Backend::Collections::Group.new(user, false, '123-1', 3)
    collection_client2 = Sessions::Backend::Collections::Group.new(user, false, '234-2', 3)

    # get whole collections
    result1 = collection_client1.push
    assert( !result1.empty?, 'check collections' )
    sleep 0.6
    result2 = collection_client2.push
    assert( !result2.empty?, 'check collections' )
    assert_equal( result1, result2, 'check collections' )

    # next check should be empty
    result1 = collection_client1.push
    assert( !result1, 'check collections - recall' )
    sleep 1
    result2 = collection_client2.push
    assert( !result2, 'check collections - recall' )

    # change collection
    group = Group.first
    group.touch
    sleep 4

    # get whole collections
    result1 = collection_client1.push
    assert( !result1.empty?, 'check collections - after touch' )
    result2 = collection_client2.push
    assert( !result2.empty?, 'check collections - after touch' )
    assert_equal( result1, result2, 'check collections' )

    # check again after touch
    result1 = collection_client1.push
    assert( !result1, 'check collections - after touch - recall' )
    result2 = collection_client2.push
    assert( !result2, 'check collections - after touch - recall' )
    assert_equal( result1, result2, 'check collections' )

    # change collection
<<<<<<< HEAD
    group = Group.create( :name => 'SomeGroup::' + rand(999_999).to_s, :active => true )
=======
    group = Group.create( name: 'SomeGroup::' + rand(999999).to_s, active: true )
>>>>>>> ce58d465
    sleep 4

    # get whole collections
    result1 = collection_client1.push
    assert( !result1.empty?, 'check collections - after create' )
    result2 = collection_client2.push
    assert( !result2.empty?, 'check collections - after create' )
    assert_equal( result1, result2, 'check collections' )

    # check again after create
    sleep 4
    result1 = collection_client1.push
    assert( !result1, 'check collections - after create - recall' )
    result2 = collection_client2.push
    assert( !result2, 'check collections - after create - recall' )
    assert_equal( result1, result2, 'check collections' )

    # change collection
    group.destroy
    sleep 4

    # get whole collections
    result1 = collection_client1.push
    assert( !result1.empty?, 'check collections - after destroy' )
    result2 = collection_client2.push
    assert( !result2.empty?, 'check collections - after destroy' )
    assert_equal( result1, result2, 'check collections' )

    # check again after destroy
    sleep 4
    result1 = collection_client1.push
    assert( !result1, 'check collections - after destroy - recall' )
    result2 = collection_client2.push
    assert( !result2, 'check collections - after destroy - recall' )
    assert_equal( result1, result2, 'check collections' )
  end

  user = User.lookup(id: 1)
  roles  = Role.where( name: [ 'Agent', 'Admin'] )
  user.roles = roles
  user.save

  test 'b collections organization' do
    require 'sessions/backend/collections/organization.rb'
    UserInfo.current_user_id = 2
<<<<<<< HEAD
    user = User.lookup(:id => 1)
    org = Organization.create( :name => 'SomeOrg1::' + rand(999_999).to_s, :active => true )
=======
    user = User.lookup(id: 1)
    org = Organization.create( name: 'SomeOrg1::' + rand(999999).to_s, active: true )
>>>>>>> ce58d465

    collection_client1 = Sessions::Backend::Collections::Organization.new(user, false, '123-1', 3)
    collection_client2 = Sessions::Backend::Collections::Organization.new(user, false, '234-2', 3)

    # get whole collections - should be nil, no org exists!
    result1 = collection_client1.push
    assert( !result1.empty?, 'check collections' )
    result2 = collection_client2.push
    assert( !result2.empty?, 'check collections' )
    assert_equal( result1, result2, 'check collections' )

    # next check - should still be nil, no org exists!
    result1 = collection_client1.push
    assert( !result1, 'check collections - recall' )
    sleep 0.6
    result2 = collection_client2.push
    assert( !result2, 'check collections - recall' )

    # change collection
<<<<<<< HEAD
    org = Organization.create( :name => 'SomeOrg2::' + rand(999_999).to_s, :active => true )
=======
    org = Organization.create( name: 'SomeOrg2::' + rand(999999).to_s, active: true )
>>>>>>> ce58d465
    sleep 4

    # get whole collections
    result1 = collection_client1.push
    assert( !result1.empty?, 'check collections - after create' )
    result2 = collection_client2.push
    assert( !result2.empty?, 'check collections - after create' )
    assert_equal( result1, result2, 'check collections' )

    sleep 4

    # next check should be empty
    result1 = collection_client1.push
    assert( !result1, 'check collections - after create recall' )
    result2 = collection_client2.push
    assert( !result2, 'check collections - after create recall' )

    organization = Organization.first
    organization.touch
    sleep 4

    # get whole collections
    result1 = collection_client1.push
    assert( !result1.empty?, 'check collections - after touch' )
    result2 = collection_client2.push
    assert( !result1.empty?, 'check collections - after touch' )
    assert_equal( result1, result2, 'check collections' )
  end

  test 'b rss' do
    user = User.lookup(id: 1)
    collection_client1 = Sessions::Backend::Rss.new(user, false, '123-1')

    # get whole collections
    result1 = collection_client1.push
    #puts "RSS1: #{result1.inspect}"
    assert( !result1.empty?, 'check rss' )
    sleep 1

    # next check should be empty
    result1 = collection_client1.push
    #puts "R1: #{result1.inspect}"
    assert( !result1, 'check rss - recall' )
  end

  test 'b activity stream' do

    # create users
    roles  = Role.where( name: [ 'Agent', 'Admin'] )
    groups = Group.all

    UserInfo.current_user_id = 2
    agent1 = User.create_or_update(
<<<<<<< HEAD
      :login     => 'activity-stream-agent-1',
      :firstname => 'Session',
      :lastname  => 'activity stream ' + rand(99_999).to_s,
      :email     => 'activity-stream-agent1@example.com',
      :password  => 'agentpw',
      :active    => true,
      :roles     => roles,
      :groups    => groups,
=======
      login: 'activity-stream-agent-1',
      firstname: 'Session',
      lastname: 'activity stream ' + rand(99999).to_s,
      email: 'activity-stream-agent1@example.com',
      password: 'agentpw',
      active: true,
      roles: roles,
      groups: groups,
>>>>>>> ce58d465
    )
    agent1.roles = roles
    assert( agent1.save, 'create/update agent1' )

    as_client1 = Sessions::Backend::ActivityStream.new(agent1, false, '123-1', 3)

    # get as stream
    result1 = as_client1.push
    assert( result1, 'check as agent1' )
    sleep 1

    # next check should be empty
    result1 = as_client1.push
    assert( !result1, 'check as agent1 - recall' )

    # next check should be empty
    sleep 4
    result1 = as_client1.push
    assert( !result1, 'check as agent1 - recall 2' )

    agent1.update_attribute( :email, 'activity-stream-agent11@example.com' )
    ticket = Ticket.create(title: '12323', group_id: 1, priority_id: 1, state_id: 1, customer_id: 1 )

    sleep 4

    # get as stream
    result1 = as_client1.push
    assert( result1, 'check as agent1 - recall 3' )
  end

  test 'b ticket_create' do

    UserInfo.current_user_id = 2
    user = User.lookup(id: 1)
    ticket_create_client1 = Sessions::Backend::TicketCreate.new(user, false, '123-1', 3)

    # get as stream
    result1 = ticket_create_client1.push
    assert( result1, 'check ticket_create' )
    sleep 0.6

    # next check should be empty
    result1 = ticket_create_client1.push
    assert( !result1, 'check ticket_create - recall' )

    # next check should be empty
    sleep 0.6
    result1 = ticket_create_client1.push
    assert( !result1, 'check ticket_create - recall 2' )

<<<<<<< HEAD
    Group.create( :name => 'SomeTicketCreateGroup::' + rand(999_999).to_s, :active => true )
=======
    Group.create( name: 'SomeTicketCreateGroup::' + rand(999999).to_s, active: true )
>>>>>>> ce58d465

    sleep 4

    # get as stream
    result1 = ticket_create_client1.push
    assert( result1, 'check ticket_create - recall 3' )
  end

end<|MERGE_RESOLUTION|>--- conflicted
+++ resolved
@@ -88,11 +88,7 @@
     assert_equal( result1, result2, 'check collections' )
 
     # change collection
-<<<<<<< HEAD
-    group = Group.create( :name => 'SomeGroup::' + rand(999_999).to_s, :active => true )
-=======
-    group = Group.create( name: 'SomeGroup::' + rand(999999).to_s, active: true )
->>>>>>> ce58d465
+    group = Group.create( name: 'SomeGroup::' + rand(999_999).to_s, active: true )
     sleep 4
 
     # get whole collections
@@ -138,13 +134,8 @@
   test 'b collections organization' do
     require 'sessions/backend/collections/organization.rb'
     UserInfo.current_user_id = 2
-<<<<<<< HEAD
-    user = User.lookup(:id => 1)
-    org = Organization.create( :name => 'SomeOrg1::' + rand(999_999).to_s, :active => true )
-=======
-    user = User.lookup(id: 1)
-    org = Organization.create( name: 'SomeOrg1::' + rand(999999).to_s, active: true )
->>>>>>> ce58d465
+    user = User.lookup(id: 1)
+    org = Organization.create( name: 'SomeOrg1::' + rand(999_999).to_s, active: true )
 
     collection_client1 = Sessions::Backend::Collections::Organization.new(user, false, '123-1', 3)
     collection_client2 = Sessions::Backend::Collections::Organization.new(user, false, '234-2', 3)
@@ -164,11 +155,7 @@
     assert( !result2, 'check collections - recall' )
 
     # change collection
-<<<<<<< HEAD
-    org = Organization.create( :name => 'SomeOrg2::' + rand(999_999).to_s, :active => true )
-=======
-    org = Organization.create( name: 'SomeOrg2::' + rand(999999).to_s, active: true )
->>>>>>> ce58d465
+    org = Organization.create( name: 'SomeOrg2::' + rand(999_999).to_s, active: true )
     sleep 4
 
     # get whole collections
@@ -222,25 +209,14 @@
 
     UserInfo.current_user_id = 2
     agent1 = User.create_or_update(
-<<<<<<< HEAD
-      :login     => 'activity-stream-agent-1',
-      :firstname => 'Session',
-      :lastname  => 'activity stream ' + rand(99_999).to_s,
-      :email     => 'activity-stream-agent1@example.com',
-      :password  => 'agentpw',
-      :active    => true,
-      :roles     => roles,
-      :groups    => groups,
-=======
       login: 'activity-stream-agent-1',
       firstname: 'Session',
-      lastname: 'activity stream ' + rand(99999).to_s,
+      lastname: 'activity stream ' + rand(99_999).to_s,
       email: 'activity-stream-agent1@example.com',
       password: 'agentpw',
       active: true,
       roles: roles,
       groups: groups,
->>>>>>> ce58d465
     )
     agent1.roles = roles
     assert( agent1.save, 'create/update agent1' )
@@ -291,11 +267,7 @@
     result1 = ticket_create_client1.push
     assert( !result1, 'check ticket_create - recall 2' )
 
-<<<<<<< HEAD
-    Group.create( :name => 'SomeTicketCreateGroup::' + rand(999_999).to_s, :active => true )
-=======
-    Group.create( name: 'SomeTicketCreateGroup::' + rand(999999).to_s, active: true )
->>>>>>> ce58d465
+    Group.create( name: 'SomeTicketCreateGroup::' + rand(999_999).to_s, active: true )
 
     sleep 4
 
