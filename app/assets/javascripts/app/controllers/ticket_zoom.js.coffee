--- conflicted
+++ resolved
@@ -5,13 +5,9 @@
     # check authentication
     return if !@authenticate()
 
-<<<<<<< HEAD
-    @edit_form      = undefined
-=======
     @navupdate '#'
 
     @form_meta      = undefined
->>>>>>> 188e21d3
     @ticket_id      = params.ticket_id
     @article_id     = params.article_id
     @signature      = undefined
@@ -151,7 +147,7 @@
       new App.ControllerForm(
         el:         @el.find('.edit')
         model:      App.Ticket
-        required:   required
+        screen:   'edit'
         params:     App.Ticket.find(@ticket.id)
       )
       # start link info controller
@@ -169,13 +165,14 @@
         new App.ControllerForm(
           el:         @el.find('.customer-edit')
           model:      App.User
-          required:   'quick'
+          screen:   'edit'
           params:     App.User.find(@ticket.customer_id)
         )
         new App.ControllerForm(
           el:         @el.find('.organization-edit')
           model:      App.Organization
           params:     App.Organization.find(@ticket.organitaion_id)
+          screen:   'edit'
         )
 
     @TicketAction()
@@ -219,13 +216,9 @@
     # show edit
     new Edit(
       ticket:     @ticket
-<<<<<<< HEAD
       el:         @el.find('.ticket-edit')
-      edit_form:  @edit_form
-=======
-      el:         @el.find('.edit')
+      #el:         @el.find('.edit')
       form_meta:  @form_meta
->>>>>>> 188e21d3
       task_key:   @task_key
       ui:         @
     )
@@ -255,8 +248,12 @@
 
   render: (ticket) =>
     @html App.view('ticket_zoom/title')(
-      ticket: ticket
+      ticket:     ticket
+      isCustomer: @isRole('Customer')
     )
+
+    # show frontend times
+    @frontendTimeUpdate()
 
   update: (e) =>
     $this = $(e.target)
@@ -309,7 +306,7 @@
     if name
       if name is @currentTab
         @toggleSidebar()
-      else 
+      else
         @el.find('.ticket-zoom .sidebar-tab').removeClass('active')
         $(e.target).closest('.sidebar-tab').addClass('active')
 
