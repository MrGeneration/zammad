<% for item in @items: %>
<div class="sidebar bottom-form-shadow flex hide" data-tab="<%= item.name %>">
  <div class="sidebar-header">
    <h2 class="u-textTruncate"><%- @T( item.head ) %></h2>
    <div class="js-actions flex"></div>
    <div class="tabsSidebar-close">
<<<<<<< HEAD
      <svg class="icon"><use xlink:href="#icon-arrow-right" /></svg>
=======
      <svg class="icon"><use xlink:href="#icon-long-arrow-right" /></svg>
>>>>>>> 180d3c31
    </div>
  </div>
  <hr>

  <div class="sidebar-content"></div>

</div>
<% end %>
<div class="tabsSidebar-tabs vertical justified">
<% for item in @items: %>
  <div class="tabsSidebar-tab" data-tab="<%= item.name %>">
    <svg class="icon"><use xlink:href="#icon-<%= item.icon %>" /></svg>
  </div>
<% end %>
</div><|MERGE_RESOLUTION|>--- conflicted
+++ resolved
@@ -4,11 +4,7 @@
     <h2 class="u-textTruncate"><%- @T( item.head ) %></h2>
     <div class="js-actions flex"></div>
     <div class="tabsSidebar-close">
-<<<<<<< HEAD
-      <svg class="icon"><use xlink:href="#icon-arrow-right" /></svg>
-=======
       <svg class="icon"><use xlink:href="#icon-long-arrow-right" /></svg>
->>>>>>> 180d3c31
     </div>
   </div>
   <hr>
