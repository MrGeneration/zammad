# Copyright (C) 2012-2016 Zammad Foundation, http://zammad-foundation.org/

class SearchIndexBackend

=begin

info about used search index machine

  SearchIndexBackend.info

=end

  def self.info
    url = Setting.get('es_url').to_s
    return if url.blank?
    Rails.logger.info "# curl -X GET \"#{url}\""
    response = UserAgent.get(
      url,
      {},
      {
        json: true,
        open_timeout: 8,
        read_timeout: 12,
        user: Setting.get('es_user'),
        password: Setting.get('es_password'),
      }
    )
    Rails.logger.info "# #{response.code}"
    if response.success?
      installed_version = response.data.dig('version', 'number')
      raise "Unable to get elasticsearch version from response: #{response.inspect}" if installed_version.blank?
      version_supported = Gem::Version.new(installed_version) < Gem::Version.new('5.7')
      raise "Version #{installed_version} of configured elasticsearch is not supported" if !version_supported
      return response.data
    end

    raise humanized_error(
      verb:     'GET',
      url:      url,
      response: response,
    )
  end

=begin

update processors

  SearchIndexBackend.processors(
    _ingest/pipeline/attachment: {
      description: 'Extract attachment information from arrays',
      processors: [
        {
          foreach: {
            field: 'ticket.articles.attachments',
            processor: {
              attachment: {
                target_field: '_ingest._value.attachment',
                field: '_ingest._value.data'
              }
            }
          }
        }
      ]
    }
  )

=end

  def self.processors(data)
    data.each do |key, items|
      url = "#{Setting.get('es_url')}/#{key}"

      items.each do |item|
        if item[:action] == 'delete'
          Rails.logger.info "# curl -X DELETE \"#{url}\""
          response = UserAgent.delete(
            url,
            {
              json: true,
              open_timeout: 8,
              read_timeout: 12,
              user: Setting.get('es_user'),
              password: Setting.get('es_password'),
            }
          )
          Rails.logger.info "# #{response.code}"
          next if response.success?
          next if response.code.to_s == '404'

          raise humanized_error(
            verb:     'DELETE',
            url:      url,
            response: response,
          )
        end
        Rails.logger.info "# curl -X PUT \"#{url}\" \\"
        Rails.logger.debug { "-d '#{data.to_json}'" }
        item.delete(:action)
        response = UserAgent.put(
          url,
          item,
          {
            json: true,
            open_timeout: 8,
            read_timeout: 12,
            user: Setting.get('es_user'),
            password: Setting.get('es_password'),
          }
        )
        Rails.logger.info "# #{response.code}"
        next if response.success?

        raise humanized_error(
          verb:     'PUT',
          url:      url,
          payload:  item,
          response: response,
        )
      end
    end
    true
  end

=begin

create/update/delete index

  SearchIndexBackend.index(
    :action => 'create',  # create/update/delete
    :data   => {
      :mappings => {
        :Ticket => {
          :properties => {
            :articles => {
              :type       => 'nested',
              :properties => {
                'attachment' => { :type => 'attachment' }
              }
            }
          }
        }
      }
    }
  )

  SearchIndexBackend.index(
    :action => 'delete',  # create/update/delete
    :name   => 'Ticket',    # optional
  )

  SearchIndexBackend.index(
    :action => 'delete',  # create/update/delete
  )
=end

  def self.index(data)

    url = build_url(data[:name])
    return if url.blank?

    if data[:action] && data[:action] == 'delete'
      return SearchIndexBackend.remove(data[:name])
    end

    Rails.logger.info "# curl -X PUT \"#{url}\" \\"
    Rails.logger.debug { "-d '#{data[:data].to_json}'" }

    # note that we use a high read timeout here because
    # otherwise the request will be retried (underhand)
    # which leads to an "index_already_exists_exception"
    # HTTP 400 status error
    # see: https://github.com/ankane/the-ultimate-guide-to-ruby-timeouts/issues/8
    # Improving the Elasticsearch config is probably the proper solution
    response = UserAgent.put(
      url,
      data[:data],
      {
        json: true,
        open_timeout: 8,
        read_timeout: 30,
        user: Setting.get('es_user'),
        password: Setting.get('es_password'),
      }
    )
    Rails.logger.info "# #{response.code}"
    return true if response.success?

    raise humanized_error(
      verb:     'PUT',
      url:      url,
      payload:  data[:data],
      response: response,
    )
  end

=begin

add new object to search index

  SearchIndexBackend.add('Ticket', some_data_object)

=end

  def self.add(type, data)

    url = build_url(type, data['id'])
    return if url.blank?

    Rails.logger.info "# curl -X POST \"#{url}\" \\"
    Rails.logger.debug { "-d '#{data.to_json}'" }

    response = UserAgent.post(
      url,
      data,
      {
        json: true,
        open_timeout: 8,
        read_timeout: 16,
        user: Setting.get('es_user'),
        password: Setting.get('es_password'),
      }
    )
    Rails.logger.info "# #{response.code}"
    return true if response.success?

    raise humanized_error(
      verb:     'POST',
      url:      url,
      payload:  data,
      response: response,
    )
  end

=begin

remove whole data from index

  SearchIndexBackend.remove('Ticket', 123)

  SearchIndexBackend.remove('Ticket')

=end

  def self.remove(type, o_id = nil)
    url = build_url(type, o_id)
    return if url.blank?

    Rails.logger.info "# curl -X DELETE \"#{url}\""

    response = UserAgent.delete(
      url,
      {
        open_timeout: 8,
        read_timeout: 16,
        user: Setting.get('es_user'),
        password: Setting.get('es_password'),
      }
    )
    Rails.logger.info "# #{response.code}"
    return true if response.success?
    return true if response.code.to_s == '400'

    humanized_error = humanized_error(
      verb:     'DELETE',
      url:      url,
      response: response,
    )
    Rails.logger.info "NOTICE: can't delete index: #{humanized_error}"
    false
  end

=begin

return search result

  result = SearchIndexBackend.search('search query', limit, ['User', 'Organization'])

  result = SearchIndexBackend.search('search query', limit, 'User')

  result = SearchIndexBackend.search('search query', limit, 'User', ['updated_at'], ['desc'])

  result = [
    {
      :id   => 123,
      :type => 'User',
    },
    {
      :id   => 125,
      :type => 'User',
    },
    {
      :id   => 15,
      :type => 'Organization',
    }
  ]

=end

  # rubocop:disable Metrics/ParameterLists
  def self.search(query, limit = 10, index = nil, query_extention = {}, from = 0, sort_by = [], order_by = [])
    # rubocop:enable Metrics/ParameterLists
    return [] if query.blank?
    if index.class == Array
      ids = []
      index.each do |local_index|
        local_ids = search_by_index(query, limit, local_index, query_extention, from, sort_by, order_by )
        ids = ids.concat(local_ids)
      end
      return ids
    end
    search_by_index(query, limit, index, query_extention, from, sort_by, order_by)
  end

  # rubocop:disable Metrics/ParameterLists
  def self.search_by_index(query, limit = 10, index = nil, query_extention = {}, from = 0, sort_by = [], order_by = [])
    # rubocop:enable Metrics/ParameterLists
    return [] if query.blank?

    url = build_url
    return if url.blank?
    url += if index
             if index.class == Array
               "/#{index.join(',')}/_search"
             else
               "/#{index}/_search"
             end
           else
             '/_search'
           end
    data = {}
    data['from'] = from
    data['size'] = limit

    data['sort'] = search_by_index_sort(sort_by, order_by)

    data['query'] = query_extention || {}
    data['query']['bool'] ||= {}
    data['query']['bool']['must'] ||= []

    # real search condition
    condition = {
      'query_string' => {
        'query' => append_wildcard_to_simple_query(query),
        'default_operator' => 'AND',
      }
    }
    data['query']['bool']['must'].push condition

    Rails.logger.info "# curl -X POST \"#{url}\" \\"
    Rails.logger.debug { " -d'#{data.to_json}'" }

    response = UserAgent.get(
      url,
      data,
      {
        json: true,
        open_timeout: 5,
        read_timeout: 14,
        user: Setting.get('es_user'),
        password: Setting.get('es_password'),
      }
    )

    Rails.logger.info "# #{response.code}"
    if !response.success?
      Rails.logger.error humanized_error(
        verb:     'GET',
        url:      url,
        payload:  data,
        response: response,
      )
      return []
    end
    data = response.data

    ids = []
    return ids if !data
    return ids if !data['hits']
    return ids if !data['hits']['hits']
    data['hits']['hits'].each do |item|
      Rails.logger.info "... #{item['_type']} #{item['_id']}"
      data = {
        id: item['_id'],
        type: item['_type'],
      }
      ids.push data
    end
    ids
  end

  def self.search_by_index_sort(sort_by = [], order_by = [])
    result = []

    sort_by.each_with_index do |value, index|
      next if value.blank?
      next if order_by[index].blank?

      if value !~ /\./ && value !~ /_(time|date|till|id|ids|at)$/
        value += '.raw'
      end
      result.push(
        value => {
          order: order_by[index],
        },
      )
    end

    if result.blank?
      result.push(
        updated_at: {
          order: 'desc',
        },
      )
    end

    # add sorting by active if active is not part of the query
    if result.flat_map(&:keys).exclude?(:active)
      result.unshift(
        active: {
          order: 'desc',
        },
      )
    end

    result.push('_score')

    result
  end

=begin

get count of tickets and tickets which match on selector

  aggs_interval = {
    from: '2015-01-01',
    to: '2015-12-31',
    interval: 'month', # year, quarter, month, week, day, hour, minute, second
    field: 'created_at',
  }

  result = SearchIndexBackend.selectors(index, params[:condition], limit, current_user, aggs_interval)

  # for aggregations
  result = {
    hits:{
      total:4819,
    },
    aggregations:{
      time_buckets:{
         buckets:[
            {
               key_as_string:"2014-10-01T00:00:00.000Z",
               key:1412121600000,
               doc_count:420
            },
            {
               key_as_string:"2014-11-01T00:00:00.000Z",
               key:1414800000000,
               doc_count:561
            },
            ...
         ]
      }
    }
  }

=end

  def self.selectors(index = nil, selectors = nil, limit = 10, current_user = nil, aggs_interval = nil)
    raise 'no selectors given' if !selectors

    url = build_url
    return if url.blank?
    url += if index
             if index.class == Array
               "/#{index.join(',')}/_search"
             else
               "/#{index}/_search"
             end
           else
             '/_search'
           end

    data = selector2query(selectors, current_user, aggs_interval, limit)

    Rails.logger.info "# curl -X POST \"#{url}\" \\"
    Rails.logger.debug { " -d'#{data.to_json}'" }

    response = UserAgent.get(
      url,
      data,
      {
        json: true,
        open_timeout: 5,
        read_timeout: 14,
        user: Setting.get('es_user'),
        password: Setting.get('es_password'),
      }
    )

    Rails.logger.info "# #{response.code}"
    if !response.success?
      raise humanized_error(
        verb:     'GET',
        url:      url,
        payload:  data,
        response: response,
      )
    end
    Rails.logger.debug { response.data.to_json }

    if aggs_interval.blank? || aggs_interval[:interval].blank?
      ticket_ids = []
      response.data['hits']['hits'].each do |item|
        ticket_ids.push item['_id']
      end
      return {
        count: response.data['hits']['total'],
        ticket_ids: ticket_ids,
      }
    end
    response.data
  end

  def self.selector2query(selector, _current_user, aggs_interval, limit)
    query_must = []
    query_must_not = []
    relative_map = {
      day: 'd',
      year: 'y',
      month: 'M',
      hour: 'h',
      minute: 'm',
    }
    if selector.present?
      selector.each do |key, data|
        key_tmp = key.sub(/^.+?\./, '')
        t = {}

        # is/is not/contains/contains not
        if data['operator'] == 'is' || data['operator'] == 'is not' || data['operator'] == 'contains' || data['operator'] == 'contains not'
          if data['value'].class == Array
            t[:terms] = {}
            t[:terms][key_tmp] = data['value']
          else
            t[:term] = {}
            t[:term][key_tmp] = data['value']
          end
<<<<<<< HEAD
=======
          if data['operator'] == 'is' || data['operator'] == 'contains'
            query_must.push t
          elsif data['operator'] == 'is not' || data['operator'] == 'contains not'
            query_must_not.push t
          end
        elsif data['operator'] == 'contains all' || data['operator'] == 'contains one' || data['operator'] == 'contains all not' || data['operator'] == 'contains one not'
          values = data['value'].split(',').map(&:strip)
          t[:query_string] = {}
          if data['operator'] == 'contains all'
            t[:query_string][:query] = "#{key_tmp}:\"#{values.join('" AND "')}\""
            query_must.push t
          elsif data['operator'] == 'contains one not'
            t[:query_string][:query] = "#{key_tmp}:\"#{values.join('" OR "')}\""
            query_must_not.push t
          elsif data['operator'] == 'contains one'
            t[:query_string][:query] = "#{key_tmp}:\"#{values.join('" OR "')}\""
            query_must.push t
          elsif data['operator'] == 'contains all not'
            t[:query_string][:query] = "#{key_tmp}:\"#{values.join('" AND "')}\""
            query_must_not.push t
          end
>>>>>>> cf1a8455

        # within last/within next (relative)
        elsif data['operator'] == 'within last (relative)' || data['operator'] == 'within next (relative)'
          range = relative_map[data['range'].to_sym]
          if range.blank?
            raise "Invalid relative_map for range '#{data['range']}'."
          end
          t[:range] = {}
          t[:range][key_tmp] = {}
          if data['operator'] == 'within last (relative)'
            t[:range][key_tmp][:gte] = "now-#{data['value']}#{range}"
          else
            t[:range][key_tmp][:lt] = "now+#{data['value']}#{range}"
          end
<<<<<<< HEAD
=======
          query_must.push t
>>>>>>> cf1a8455

        # before/after (relative)
        elsif data['operator'] == 'before (relative)' || data['operator'] == 'after (relative)'
          range = relative_map[data['range'].to_sym]
          if range.blank?
            raise "Invalid relative_map for range '#{data['range']}'."
          end
          t[:range] = {}
          t[:range][key_tmp] = {}
          if data['operator'] == 'before (relative)'
            t[:range][key_tmp][:lt] = "now-#{data['value']}#{range}"
          else
            t[:range][key_tmp][:gt] = "now+#{data['value']}#{range}"
          end
<<<<<<< HEAD

        # before/after (absolute)
        elsif data['operator'] == 'before (absolute)' || data['operator'] == 'after (absolute)'
          t[:range] = {}
          t[:range][key_tmp] = {}
          if data['operator'] == 'before (absolute)'
            t[:range][key_tmp][:lt] = (data['value']).to_s
          else
            t[:range][key_tmp][:gt] = (data['value']).to_s
          end
        else
          raise "unknown operator '#{data['operator']}' for #{key}"
        end
        if data['operator'] == 'is'
          query_must.push t
        elsif data['operator'] == 'is not'
          query_must_not.push t
        elsif data['operator'] == 'contains'
          query_must_not.push t
        elsif data['operator'] == 'contains not'
          query_must_not.push t
        elsif data['operator'] == 'within last (relative)' || data['operator'] == 'within next (relative)'
          query_must.push t
        elsif data['operator'] == 'before (relative)' || data['operator'] == 'after (relative)'
          query_must.push t
        elsif data['operator'] == 'before (absolute)' || data['operator'] == 'after (absolute)'
=======
          query_must.push t

        # before/after (absolute)
        elsif data['operator'] == 'before (absolute)' || data['operator'] == 'after (absolute)'
          t[:range] = {}
          t[:range][key_tmp] = {}
          if data['operator'] == 'before (absolute)'
            t[:range][key_tmp][:lt] = (data['value']).to_s
          else
            t[:range][key_tmp][:gt] = (data['value']).to_s
          end
>>>>>>> cf1a8455
          query_must.push t
        else
          raise "unknown operator '#{data['operator']}' for #{key}"
        end
      end
    end
    data = {
      query: {},
      size: limit,
    }

    # add aggs to filter
    if aggs_interval.present?
      if aggs_interval[:interval].present?
        data[:size] = 0
        data[:aggs] = {
          time_buckets: {
            date_histogram: {
              field: aggs_interval[:field],
              interval: aggs_interval[:interval],
            }
          }
        }
      end
      r = {}
      r[:range] = {}
      r[:range][aggs_interval[:field]] = {
        from: aggs_interval[:from],
        to: aggs_interval[:to],
      }
      query_must.push r
    end

    data[:query][:bool] ||= {}

    if query_must.present?
      data[:query][:bool][:must] = query_must
    end
    if query_must_not.present?
      data[:query][:bool][:must_not] = query_must_not
    end

    # add sort
    if aggs_interval.present? && aggs_interval[:field].present? && aggs_interval[:interval].blank?
      sort = []
      sort[0] = {}
      sort[0][aggs_interval[:field]] = {
        order: 'desc'
      }
      sort[1] = '_score'
      data['sort'] = sort
    end

    data
  end

=begin

return true if backend is configured

  result = SearchIndexBackend.enabled?

=end

  def self.enabled?
    return false if Setting.get('es_url').blank?
    true
  end

  def self.build_url(type = nil, o_id = nil)
    return if !SearchIndexBackend.enabled?
    index = "#{Setting.get('es_index')}_#{Rails.env}"
    url   = Setting.get('es_url')
    url = if type
            url_pipline = Setting.get('es_pipeline')
            if url_pipline.present?
              url_pipline = "?pipeline=#{url_pipline}"
            end
            if o_id
              "#{url}/#{index}/#{type}/#{o_id}#{url_pipline}"
            else
              "#{url}/#{index}/#{type}#{url_pipline}"
            end
          else
            "#{url}/#{index}"
          end
    url
  end

  def self.humanized_error(verb:, url:, payload: nil, response:)
    prefix = "Unable to process #{verb} request to elasticsearch URL '#{url}'."
    suffix = "\n\nResponse:\n#{response.inspect}\n\nPayload:\n#{payload.inspect}"

    if payload.respond_to?(:to_json)
      suffix += "\n\nPayload size: #{payload.to_json.bytesize / 1024 / 1024}M"
    end

    message = if response&.error&.match?('Connection refused')
                "Elasticsearch is not reachable, probably because it's not running or even installed."
              elsif url.end_with?('pipeline/zammad-attachment', 'pipeline=zammad-attachment') && response.code == 400
                'The installed attachment plugin could not handle the request payload. Ensure that the correct attachment plugin is installed (5.6 => ingest-attachment, 2.4 - 5.5 => mapper-attachments).'
              else
                'Check the response and payload for detailed information: '
              end

    result = "#{prefix} #{message}#{suffix}"
    Rails.logger.error result.first(40_000)
    result
  end

  # add * on simple query like "somephrase23" or "attribute: somephrase23"
  def self.append_wildcard_to_simple_query(query)
    query.strip!
    query += '*' if query.match?(/^([[:alnum:]._]+|[[:alnum:]]+\:\s*[[:alnum:]._]+)$/)
    query
  end
end<|MERGE_RESOLUTION|>--- conflicted
+++ resolved
@@ -546,8 +546,6 @@
             t[:term] = {}
             t[:term][key_tmp] = data['value']
           end
-<<<<<<< HEAD
-=======
           if data['operator'] == 'is' || data['operator'] == 'contains'
             query_must.push t
           elsif data['operator'] == 'is not' || data['operator'] == 'contains not'
@@ -569,7 +567,6 @@
             t[:query_string][:query] = "#{key_tmp}:\"#{values.join('" AND "')}\""
             query_must_not.push t
           end
->>>>>>> cf1a8455
 
         # within last/within next (relative)
         elsif data['operator'] == 'within last (relative)' || data['operator'] == 'within next (relative)'
@@ -584,10 +581,7 @@
           else
             t[:range][key_tmp][:lt] = "now+#{data['value']}#{range}"
           end
-<<<<<<< HEAD
-=======
           query_must.push t
->>>>>>> cf1a8455
 
         # before/after (relative)
         elsif data['operator'] == 'before (relative)' || data['operator'] == 'after (relative)'
@@ -602,7 +596,7 @@
           else
             t[:range][key_tmp][:gt] = "now+#{data['value']}#{range}"
           end
-<<<<<<< HEAD
+          query_must.push t
 
         # before/after (absolute)
         elsif data['operator'] == 'before (absolute)' || data['operator'] == 'after (absolute)'
@@ -613,35 +607,6 @@
           else
             t[:range][key_tmp][:gt] = (data['value']).to_s
           end
-        else
-          raise "unknown operator '#{data['operator']}' for #{key}"
-        end
-        if data['operator'] == 'is'
-          query_must.push t
-        elsif data['operator'] == 'is not'
-          query_must_not.push t
-        elsif data['operator'] == 'contains'
-          query_must_not.push t
-        elsif data['operator'] == 'contains not'
-          query_must_not.push t
-        elsif data['operator'] == 'within last (relative)' || data['operator'] == 'within next (relative)'
-          query_must.push t
-        elsif data['operator'] == 'before (relative)' || data['operator'] == 'after (relative)'
-          query_must.push t
-        elsif data['operator'] == 'before (absolute)' || data['operator'] == 'after (absolute)'
-=======
-          query_must.push t
-
-        # before/after (absolute)
-        elsif data['operator'] == 'before (absolute)' || data['operator'] == 'after (absolute)'
-          t[:range] = {}
-          t[:range][key_tmp] = {}
-          if data['operator'] == 'before (absolute)'
-            t[:range][key_tmp][:lt] = (data['value']).to_s
-          else
-            t[:range][key_tmp][:gt] = (data['value']).to_s
-          end
->>>>>>> cf1a8455
           query_must.push t
         else
           raise "unknown operator '#{data['operator']}' for #{key}"
