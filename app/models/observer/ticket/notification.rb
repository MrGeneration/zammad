# Copyright (C) 2012-2014 Zammad Foundation, http://zammad-foundation.org/

require 'event_buffer'
require 'notification_factory'

class Observer::Ticket::Notification < ActiveRecord::Observer
  observe :ticket, 'ticket::_article'

  def self.transaction

    # return if we run import mode
    return if Setting.get('import_mode')

    # get buffer
    list = EventBuffer.list

    # reset buffer
    EventBuffer.reset

    list.each { |event|

      # get current state of objects
      if event[:name] == 'Ticket::Article'
        article = Ticket::Article.lookup( :id => event[:id] )

        # next if article is already deleted
        next if !article

        ticket  = article.ticket
      elsif event[:name] == 'Ticket'
        ticket  = Ticket.lookup( :id => event[:id] )

        # next if ticket is already deleted
        next if !ticket

        article = ticket.articles[-1]
        next if !article
      else
        raise "unknown object for notification #{event[:name]}"
      end

      # send new ticket notification to agents
      if event[:name] == 'Ticket' && event[:type] == 'create'

        puts 'send new ticket notify to agent'
        send_notify(
          {
            :event     => event,
            :recipient => 'to_work_on', # group|owner|to_work_on|customer
            :subject   => 'New Ticket (#{ticket.title})',
            :body      => 'Hi #{recipient.firstname},

            a new Ticket (#{ticket.title}) via i18n(#{article.type.name}).

            Group: #{ticket.group.name}
            Owner: #{ticket.owner.firstname} #{ticket.owner.lastname}
            State: i18n(#{ticket.state.name})

            From: #{article.from}
            <snip>
            #{article.body}
            </snip>

            #{config.http_type}://#{config.fqdn}/#ticket/zoom/#{ticket.id}/#{article.id}
            '
          },
          ticket,
          article,
          'new ticket'
        )
      end

      # send new ticket notification to customers
      if event[:name] == 'Ticket' && event[:type] == 'create'

        # only for incoming emails
        next if article.type.name != 'email'

        puts 'send new ticket notify to customer'
        send_notify(
          {
            :event     => event,
            :recipient => 'customer', # group|owner|to_work_on|customer
            :subject   => 'New Ticket has been created! (#{ticket.title})',
            :body      => 'Thanks for your email. A new ticket has been created.

            You wrote:
            <snip>
            #{article.body}
            </snip>

            Your email will be answered by a human ASAP

            Have fun with Zammad! :-)

            Your Zammad Team
            '
          },
          ticket,
          article,
          'new ticket'
        )
      end

      # send follow up notification
      if event[:name] == 'Ticket::Article' && event[:type] == 'create'

        # only send article notifications after init article is created (handled by ticket create event)
        next if ticket.articles.count.to_i <= 1

        puts 'send new ticket::article notify'

        if article.sender.name == 'Customer'
          send_notify(
            {
              :event     => event,
              :recipient => 'to_work_on', # group|owner|to_work_on|customer
              :subject   => 'Follow Up (#{ticket.title})',
              :body      => 'Hi #{recipient.firstname},

              a follow Up (#{ticket.title}) via i18n(#{article.type.name}).

              Group: #{ticket.group.name}
              Owner: #{ticket.owner.firstname} #{ticket.owner.lastname}
              State: i18n(#{ticket.state.name})

              From: #{article.from}
              <snip>
              #{article.body}
              </snip>

              #{config.http_type}://#{config.fqdn}/#ticket/zoom/#{ticket.id}/#{article.id}
              '
            },
            ticket,
            article,
            'follow up'
          )
        end

        # send new note notification to owner
        # if agent == created.id
        if article.sender.name == 'Agent' && article.created_by_id != article.ticket.owner_id
          send_notify(
            {
              :event     => event,
              :recipient => 'owner', # group|owner|to_work_on
              :subject   => 'Updated (#{ticket.title})',
              :body      => 'Hi #{recipient.firstname},

              updated (#{ticket.title}) via i18n(#{article.type.name}).

              Group: #{ticket.group.name}
              Owner: #{ticket.owner.firstname} #{ticket.owner.lastname}
              State: i18n(#{ticket.state.name})

              From: #{article.from}
              <snip>
              #{article.body}
              </snip>

              #{config.http_type}://#{config.fqdn}/#ticket/zoom/#{ticket.id}/#{article.id}
              '
            },
            ticket,
            article,
            'follow up',
          )
        end
      end
    }
  end

  def self.send_notify(data, ticket, article, type)

<<<<<<< HEAD
    # find recipients
    recipients = []

    # group of agents to work on
    if data[:recipient] == 'group'
      recipients = ticket.agent_of_group()

      # owner
    elsif data[:recipient] == 'owner'
      if ticket.owner_id != 1
        recipients.push ticket.owner
      end

      # customer
    elsif data[:recipient] == 'customer'
      if ticket.customer_id != 1
        # temporarily disabled
        #        recipients.push ticket.customer
      end

      # owner or group of agents to work on
    elsif data[:recipient] == 'to_work_on'
      if ticket.owner_id != 1
        recipients.push ticket.owner
      else
        recipients = ticket.agent_of_group()
      end
    end

    # send notifications
    recipient_list = ''
    notification_subject = ''
    recipients.each do |user|

      OnlineNotification.add(
        :type             => type,
        :object           => 'Ticket',
        :o_id             => ticket.id,
        :seen             => false,
        :created_by_id    => UserInfo.current_user_id || 1,
        :user_id          => user.id,
      )

      next if !user.email || user.email == ''

      # add recipient_list
      if recipient_list != ''
        recipient_list += ','
      end
      recipient_list += user.email.to_s

      # prepare subject & body
      notification = {}
      [:subject, :body].each { |key|
        notification[key.to_sym] = NotificationFactory.build(
          :locale  => user.locale,
          :string  => data[key.to_sym],
          :objects => {
            :ticket    => ticket,
            :article   => article,
            :recipient => user,
          }
        )
      }
      notification_subject = notification[:subject]

      # rebuild subject
      notification[:subject] = ticket.subject_build( notification[:subject] )

      # send notification
      NotificationFactory.send(
        :recipient => user,
        :subject   => notification[:subject],
        :body      => notification[:body]
      )
    end

    # add history record
    if recipient_list != ''
      History.add(
        :o_id                   => ticket.id,
        :history_type           => 'notification',
        :history_object         => 'Ticket',
        :value_from             => notification_subject,
        :value_to               => recipient_list,
        :created_by_id          => article.created_by_id || 1
      )
    end
=======
    # send background job
    params = {
      :ticket_id  => ticket.id,
      :article_id => article.id,
      :data       => data,
    }
    Delayed::Job.enqueue( Observer::Ticket::Notification::BackgroundJob.new( params ) )
>>>>>>> 4f531f2a
  end

  def after_create(record)

    # return if we run import mode
    return if Setting.get('import_mode')

    #    puts 'CREATED!!!!'
    #    puts record.inspect
    e = {
      :name => record.class.name,
      :type => 'create',
      :data => record,
      :id   => record.id,
    }
    EventBuffer.add(e)
  end

  def before_update(record)

    # return if we run import mode
    return if Setting.get('import_mode')

    #puts 'before_update'
    current = record.class.find(record.id)

    # do not send anything if nothing has changed
    return if current.attributes == record.attributes

    #    puts 'UPDATE!!!!!!!!'
    #    puts 'current'
    #    puts current.inspect
    #    puts 'record'
    #    puts record.inspect

    e = {
      :name => record.class.name,
      :type => 'update',
      :data => record,
      :id   => record.id,
    }
    EventBuffer.add(e)
  end

  def after_update(record)

    # return if we run import mode
    return if Setting.get('import_mode')

    #    puts 'after_update'
    #    puts record.inspect
    #    puts '-----'
    #    puts @a.inspect
    #    AuditTrail.new(record, "UPDATED")
  end
end<|MERGE_RESOLUTION|>--- conflicted
+++ resolved
@@ -173,96 +173,6 @@
 
   def self.send_notify(data, ticket, article, type)
 
-<<<<<<< HEAD
-    # find recipients
-    recipients = []
-
-    # group of agents to work on
-    if data[:recipient] == 'group'
-      recipients = ticket.agent_of_group()
-
-      # owner
-    elsif data[:recipient] == 'owner'
-      if ticket.owner_id != 1
-        recipients.push ticket.owner
-      end
-
-      # customer
-    elsif data[:recipient] == 'customer'
-      if ticket.customer_id != 1
-        # temporarily disabled
-        #        recipients.push ticket.customer
-      end
-
-      # owner or group of agents to work on
-    elsif data[:recipient] == 'to_work_on'
-      if ticket.owner_id != 1
-        recipients.push ticket.owner
-      else
-        recipients = ticket.agent_of_group()
-      end
-    end
-
-    # send notifications
-    recipient_list = ''
-    notification_subject = ''
-    recipients.each do |user|
-
-      OnlineNotification.add(
-        :type             => type,
-        :object           => 'Ticket',
-        :o_id             => ticket.id,
-        :seen             => false,
-        :created_by_id    => UserInfo.current_user_id || 1,
-        :user_id          => user.id,
-      )
-
-      next if !user.email || user.email == ''
-
-      # add recipient_list
-      if recipient_list != ''
-        recipient_list += ','
-      end
-      recipient_list += user.email.to_s
-
-      # prepare subject & body
-      notification = {}
-      [:subject, :body].each { |key|
-        notification[key.to_sym] = NotificationFactory.build(
-          :locale  => user.locale,
-          :string  => data[key.to_sym],
-          :objects => {
-            :ticket    => ticket,
-            :article   => article,
-            :recipient => user,
-          }
-        )
-      }
-      notification_subject = notification[:subject]
-
-      # rebuild subject
-      notification[:subject] = ticket.subject_build( notification[:subject] )
-
-      # send notification
-      NotificationFactory.send(
-        :recipient => user,
-        :subject   => notification[:subject],
-        :body      => notification[:body]
-      )
-    end
-
-    # add history record
-    if recipient_list != ''
-      History.add(
-        :o_id                   => ticket.id,
-        :history_type           => 'notification',
-        :history_object         => 'Ticket',
-        :value_from             => notification_subject,
-        :value_to               => recipient_list,
-        :created_by_id          => article.created_by_id || 1
-      )
-    end
-=======
     # send background job
     params = {
       :ticket_id  => ticket.id,
@@ -270,7 +180,6 @@
       :data       => data,
     }
     Delayed::Job.enqueue( Observer::Ticket::Notification::BackgroundJob.new( params ) )
->>>>>>> 4f531f2a
   end
 
   def after_create(record)
