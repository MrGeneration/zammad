--- conflicted
+++ resolved
@@ -238,13 +238,9 @@
         )
     )
 
-<<<<<<< HEAD
-  userPopups: (position) ->
-=======
   ticketPopupsDestroy: =>
     if @ticketPopupsList
       @ticketPopupsList.popover('destroy')
->>>>>>> 807b9e58
 
   userPopups: (position = 'right') ->
 
