# encoding: utf-8
# This file should contain all the record creation needed to seed the database with its default values.
# The data can then be loaded with the rake db:seed (or created alongside the db with db:setup).
#
# Examples:
#
#   cities = City.create([{ :name => 'Chicago' }, { :name => 'Copenhagen' }])
#   Mayor.create(:name => 'Emanuel', :city => cities.first)

# clear old caches to start from scratch
Cache.clear

Setting.create_if_not_exists(
  title: 'Application secret',
  name: 'application_secret',
  area: 'Core',
  description: 'Defines the random application secret.',
  options: {},
  state: SecureRandom.hex(128),
  preferences: {
    permission: ['admin'],
  },
  frontend: false
)
Setting.create_if_not_exists(
  title: 'System Init Done',
  name: 'system_init_done',
  area: 'Core',
  description: 'Defines if application is in init mode.',
  options: {},
  state: false,
  preferences: { online_service_disable: true },
  frontend: true
)
Setting.create_if_not_exists(
  title: 'App Version',
  name: 'app_version',
  area: 'Core::WebApp',
  description: 'Only used internally to propagate current web app version to clients.',
  options: {},
  state: '',
  preferences: { online_service_disable: true },
  frontend: false
)
Setting.create_if_not_exists(
  title: 'Maintenance Mode',
  name: 'maintenance_mode',
  area: 'Core::WebApp',
  description: 'Enable or disable the maintenance mode of Zammad. If enabled, all non-administrators get logged out and only administrators can start a new session.',
  options: {},
  state: false,
  preferences: {
    permission: ['admin.maintenance'],
  },
  frontend: true
)
Setting.create_if_not_exists(
  title: 'Maintenance Login',
  name: 'maintenance_login',
  area: 'Core::WebApp',
  description: 'Put a message on the login page. To change it, click on the text area below and change it inline.',
  options: {},
  state: false,
  preferences: {
    permission: ['admin.maintenance'],
  },
  frontend: true
)
Setting.create_if_not_exists(
  title: 'Maintenance Login',
  name: 'maintenance_login_message',
  area: 'Core::WebApp',
  description: 'Message for login page.',
  options: {},
  state: 'Something about to share. Click here to change.',
  preferences: {
    permission: ['admin.maintenance'],
  },
  frontend: true
)
Setting.create_if_not_exists(
  title: 'Developer System',
  name: 'developer_mode',
  area: 'Core::Develop',
  description: 'Defines if application is in developer mode (useful for developer, all users have the same password, password reset will work without email delivery).',
  options: {},
  state: false,
  preferences: { online_service_disable: true },
  frontend: true
)
Setting.create_if_not_exists(
  title: 'Online Service',
  name: 'system_online_service',
  area: 'Core',
  description: 'Defines if application is used as online service.',
  options: {},
  state: false,
  preferences: { online_service_disable: true },
  frontend: true
)
Setting.create_if_not_exists(
  title: 'Product Name',
  name: 'product_name',
  area: 'System::Branding',
  description: 'Defines the name of the application, shown in the web interface, tabs and title bar of the web browser.',
  options: {
    form: [
      {
        display: '',
        null: false,
        name: 'product_name',
        tag: 'input',
      },
    ],
  },
  preferences: {
    render: true,
    session_check: true,
    prio: 1,
    placeholder: true,
    permission: ['admin.branding'],
  },
  state: 'Zammad Helpdesk',
  frontend: true
)
Setting.create_if_not_exists(
  title: 'Logo',
  name: 'product_logo',
  area: 'System::Branding',
  description: 'Defines the logo of the application, shown in the web interface.',
  options: {
    form: [
      {
        display: '',
        null: false,
        name: 'product_logo',
        tag: 'input',
      },
    ],
  },
  preferences: {
    prio: 3,
    controller: 'SettingsAreaLogo',
    permission: ['admin.branding'],
  },
  state: 'logo.svg',
  frontend: true
)
Setting.create_if_not_exists(
  title: 'Organization',
  name: 'organization',
  area: 'System::Branding',
  description: 'Will be shown in the app and is included in email footers.',
  options: {
    form: [
      {
        display: '',
        null: false,
        name: 'organization',
        tag: 'input',
      },
    ],
  },
  state: '',
  preferences: {
    prio: 2,
    placeholder: true,
    permission: ['admin.branding'],
  },
  frontend: true
)
options = {}
(10..99).each { |item|
  options[item] = item
}
system_id = rand(10..99)
Setting.create_if_not_exists(
  title: 'SystemID',
  name: 'system_id',
  area: 'System::Base',
  description: 'Defines the system identifier. Every ticket number contains this ID. This ensures that only tickets which belong to your system will be processed as follow-ups (useful when communicating between two instances of Zammad).',
  options: {
    form: [
      {
        display: '',
        null: true,
        name: 'system_id',
        tag: 'select',
        options: options,
      },
    ],
  },
  state: system_id,
  preferences: {
    online_service_disable: true,
    placeholder: true,
    authentication: true,
    permission: ['admin.system'],
  },
  frontend: true
)
Setting.create_if_not_exists(
  title: 'Fully Qualified Domain Name',
  name: 'fqdn',
  area: 'System::Base',
  description: 'Defines the fully qualified domain name of the system. This setting is used as a variable, #{setting.fqdn} which is found in all forms of messaging used by the application, to build links to the tickets within your system.',
  options: {
    form: [
      {
        display: '',
        null: false,
        name: 'fqdn',
        tag: 'input',
      },
    ],
  },
  state: 'zammad.example.com',
  preferences: {
    online_service_disable: true,
    placeholder: true,
    permission: ['admin.system'],
  },
  frontend: true
)
Setting.create_if_not_exists(
  title: 'Websocket port',
  name: 'websocket_port',
  area: 'System::WebSocket',
  description: 'Defines the port of the websocket server.',
  options: {
    form: [
      {
        display: '',
        null: false,
        name: 'websocket_port',
        tag: 'input',
      },
    ],
  },
  state: '6042',
  preferences: { online_service_disable: true },
  frontend: true
)
Setting.create_if_not_exists(
  title: 'HTTP type',
  name: 'http_type',
  area: 'System::Base',
  description: 'Defines the type of protocol used by the web server to serve the application. If https protocol will be used instead of plain http, it must be specified in here. Since this has no effect on the web server\'s settings or behavior, it will not change the method of access to the application and, if it is wrong, it will not prevent you from logging into the application. This setting is used as a variable, #{setting.http_type} which is found in all forms of messaging used by the application, to build links to the tickets within your system.',
  options: {
    form: [
      {
        display: '',
        null: true,
        name: 'http_type',
        tag: 'select',
        options: {
          'https' => 'https',
          'http'  => 'http',
        },
      },
    ],
  },
  state: 'http',
  preferences: {
    online_service_disable: true,
    placeholder: true,
    permission: ['admin.system'],
  },
  frontend: true
)

Setting.create_if_not_exists(
  title: 'Storage Mechanism',
  name: 'storage_provider',
  area: 'System::Storage',
  description: '"Database" stores all attachments in the database (not recommended for storing large amounts of data). "Filesystem" stores the data in the filesystem. You can switch between the modules even on a system that is already in production without any loss of data.',
  options: {
    form: [
      {
        display: '',
        null: true,
        name: 'storage_provider',
        tag: 'select',
        tranlate: true,
        options: {
          'DB' => 'Database',
          'File' => 'Filesystem',
        },
      },
    ],
  },
  state: 'DB',
  preferences: {
    controller: 'SettingsAreaStorageProvider',
    online_service_disable: true,
    permission: ['admin.system'],
  },
  frontend: false
)

Setting.create_if_not_exists(
  title: 'Image Service',
  name: 'image_backend',
  area: 'System::Services',
  description: 'Defines the backend for user and organization image lookups.',
  options: {
    form: [
      {
        display: '',
        null: true,
        name: 'image_backend',
        tag: 'select',
        options: {
          '' => '-',
          'Service::Image::Zammad' => 'Zammad Image Service',
        },
      },
    ],
  },
  state: 'Service::Image::Zammad',
  preferences: {
    prio: 1,
    permission: ['admin.system'],
  },
  frontend: false
)

Setting.create_if_not_exists(
  title: 'Geo IP Service',
  name: 'geo_ip_backend',
  area: 'System::Services',
  description: 'Defines the backend for geo IP lookups. Shows also location of an IP address if an IP address is shown.',
  options: {
    form: [
      {
        display: '',
        null: true,
        name: 'geo_ip_backend',
        tag: 'select',
        options: {
          '' => '-',
          'Service::GeoIp::Zammad' => 'Zammad GeoIP Service',
        },
      },
    ],
  },
  state: 'Service::GeoIp::Zammad',
  preferences: {
    prio: 2,
    permission: ['admin.system'],
  },
  frontend: false
)

Setting.create_if_not_exists(
  title: 'Geo Location Service',
  name: 'geo_location_backend',
  area: 'System::Services',
  description: 'Defines the backend for geo location lookups to store geo locations for addresses.',
  options: {
    form: [
      {
        display: '',
        null: true,
        name: 'geo_location_backend',
        tag: 'select',
        options: {
          '' => '-',
          'Service::GeoLocation::Gmaps' => 'Google Maps',
        },
      },
    ],
  },
  state: 'Service::GeoLocation::Gmaps',
  preferences: {
    prio: 3,
    permission: ['admin.system'],
  },
  frontend: false
)

Setting.create_if_not_exists(
  title: 'Geo Calendar Service',
  name: 'geo_calendar_backend',
  area: 'System::Services',
  description: 'Defines the backend for geo calendar lookups. Used for initial calendar succession.',
  options: {
    form: [
      {
        display: '',
        null: true,
        name: 'geo_calendar_backend',
        tag: 'select',
        options: {
          '' => '-',
          'Service::GeoCalendar::Zammad' => 'Zammad GeoCalendar Service',
        },
      },
    ],
  },
  state: 'Service::GeoCalendar::Zammad',
  preferences: {
    prio: 2,
    permission: ['admin.system'],
  },
  frontend: false
)

Setting.create_if_not_exists(
  title: 'Proxy Settings',
  name: 'proxy',
  area: 'System::Network',
  description: 'Address of the proxy server for http and https resources.',
  options: {
    form: [
      {
        display: '',
        null: false,
        name: 'proxy',
        tag: 'input',
        placeholder: 'proxy.example.com:3128',
      },
    ],
  },
  state: '',
  preferences: {
    online_service_disable: true,
    controller: 'SettingsAreaProxy',
    prio: 1,
    permission: ['admin.system'],
  },
  frontend: false
)
Setting.create_if_not_exists(
  title: 'Proxy User',
  name: 'proxy_username',
  area: 'System::Network',
  description: 'Username for proxy connection.',
  options: {
    form: [
      {
        display: '',
        null: false,
        name: 'proxy_username',
        tag: 'input',
      },
    ],
  },
  state: '',
  preferences: {
    disabled: true,
    online_service_disable: true,
    prio: 2,
    permission: ['admin.system'],
  },
  frontend: false
)
Setting.create_if_not_exists(
  title: 'Proxy Password',
  name: 'proxy_password',
  area: 'System::Network',
  description: 'Password for proxy connection.',
  options: {
    form: [
      {
        display: '',
        null: false,
        name: 'proxy_passowrd',
        tag: 'input',
      },
    ],
  },
  state: '',
  preferences: {
    disabled: true,
    online_service_disable: true,
    prio: 3,
    permission: ['admin.system'],
  },
  frontend: false
)

Setting.create_if_not_exists(
  title: 'Send client stats',
  name: 'ui_send_client_stats',
  area: 'System::UI',
  description: 'Send client stats/error message to central server to improve the usability.',
  options: {
    form: [
      {
        display: '',
        null: true,
        name: 'ui_send_client_stats',
        tag: 'boolean',
        options: {
          true  => 'yes',
          false => 'no',
        },
      },
    ],
  },
  state: false,
  preferences: {
    prio: 1,
    permission: ['admin.system'],
  },
  frontend: true
)
Setting.create_if_not_exists(
  title: 'Client storage',
  name: 'ui_client_storage',
  area: 'System::UI',
  description: 'Use client storage to cache data to enhance performance of application.',
  options: {
    form: [
      {
        display: '',
        null: true,
        name: 'ui_client_storage',
        tag: 'boolean',
        options: {
          true  => 'yes',
          false => 'no',
        },
      },
    ],
  },
  state: false,
  preferences: {
    prio: 2,
    permission: ['admin.system'],
  },
  frontend: true
)

Setting.create_if_not_exists(
  title: 'Define default visibility of new a new article',
  name: 'ui_ticket_zoom_article_new_internal',
  area: 'UI::TicketZoom',
  description: 'Set default visibility of new a new article.',
  options: {
    form: [
      {
        display: '',
        null: true,
        name: 'ui_ticket_zoom_article_new_internal',
        tag: 'boolean',
        translate: true,
        options: {
          true  => 'internal',
          false => 'public',
        },
      },
    ],
  },
  state: true,
  preferences: {
    prio: 1,
    permission: ['admin.ui'],
  },
  frontend: true
)

Setting.create_if_not_exists(
  title: 'New User Accounts',
  name: 'user_create_account',
  area: 'Security::Base',
  description: 'Enables users to create their own account via web interface.',
  options: {
    form: [
      {
        display: '',
        null: true,
        name: 'user_create_account',
        tag: 'boolean',
        options: {
          true  => 'yes',
          false => 'no',
        },
      },
    ],
  },
  state: true,
  preferences: {
    permission: ['admin.security'],
  },
  frontend: true
)
Setting.create_if_not_exists(
  title: 'Lost Password',
  name: 'user_lost_password',
  area: 'Security::Base',
  description: 'Activates lost password feature for users.',
  options: {
    form: [
      {
        display: '',
        null: true,
        name: 'user_lost_password',
        tag: 'boolean',
        options: {
          true  => 'yes',
          false => 'no',
        },
      },
    ],
  },
  state: true,
  preferences: {
    permission: ['admin.security'],
  },
  frontend: true
)
Setting.create_if_not_exists(
  title: 'Authentication via %s',
  name: 'auth_ldap',
  area: 'Security::Authentication',
  description: 'Enables user authentication via %s.',
  preferences: {
    title_i18n: ['LDAP'],
    description_i18n: ['LDAP'],
    permission: ['admin.security'],
  },
  state: {
    adapter: 'Auth::Ldap',
    host: 'localhost',
    port: 389,
    bind_dn: 'cn=Manager,dc=example,dc=org',
    bind_pw: 'example',
    uid: 'mail',
    base: 'dc=example,dc=org',
    always_filter: '',
    always_roles: %w(Admin Agent),
    always_groups: ['Users'],
    sync_params: {
      firstname: 'sn',
      lastname: 'givenName',
      email: 'mail',
      login: 'mail',
    },
  },
  frontend: false
)
Setting.create_if_not_exists(
  title: 'Authentication via %s',
  name: 'auth_twitter',
  area: 'Security::ThirdPartyAuthentication',
  description: 'Enables user authentication via %s. Register your app first at [%s](%s).',
  options: {
    form: [
      {
        display: '',
        null: true,
        name: 'auth_twitter',
        tag: 'boolean',
        options: {
          true  => 'yes',
          false => 'no',
        },
      },
    ],
  },
  preferences: {
    controller: 'SettingsAreaSwitch',
    sub: ['auth_twitter_credentials'],
    title_i18n: ['Twitter'],
    description_i18n: ['Twitter', 'Twitter Developer Site', 'https://dev.twitter.com/apps'],
    permission: ['admin.security'],
  },
  state: false,
  frontend: true
)
Setting.create_if_not_exists(
  title: 'Twitter App Credentials',
  name: 'auth_twitter_credentials',
  area: 'Security::ThirdPartyAuthentication::Twitter',
  description: 'App credentials for Twitter.',
  options: {
    form: [
      {
        display: 'Twitter Key',
        null: true,
        name: 'key',
        tag: 'input',
      },
      {
        display: 'Twitter Secret',
        null: true,
        name: 'secret',
        tag: 'input',
      },
    ],
  },
  state: {},
  preferences: {
    permission: ['admin.security'],
  },
  frontend: false
)
Setting.create_if_not_exists(
  title: 'Authentication via %s',
  name: 'auth_facebook',
  area: 'Security::ThirdPartyAuthentication',
  description: 'Enables user authentication via %s. Register your app first at [%s](%s).',
  options: {
    form: [
      {
        display: '',
        null: true,
        name: 'auth_facebook',
        tag: 'boolean',
        options: {
          true  => 'yes',
          false => 'no',
        },
      },
    ],
  },
  preferences: {
    controller: 'SettingsAreaSwitch',
    sub: ['auth_facebook_credentials'],
    title_i18n: ['Facebook'],
    description_i18n: ['Facebook', 'Facebook Developer Site', 'https://developers.facebook.com/apps/'],
    permission: ['admin.security'],
  },
  state: false,
  frontend: true
)

Setting.create_if_not_exists(
  title: 'Facebook App Credentials',
  name: 'auth_facebook_credentials',
  area: 'Security::ThirdPartyAuthentication::Facebook',
  description: 'App credentials for Facebook.',
  options: {
    form: [
      {
        display: 'App ID',
        null: true,
        name: 'app_id',
        tag: 'input',
      },
      {
        display: 'App Secret',
        null: true,
        name: 'app_secret',
        tag: 'input',
      },
    ],
  },
  state: {},
  preferences: {
    permission: ['admin.security'],
  },
  frontend: false
)

Setting.create_if_not_exists(
  title: 'Authentication via %s',
  name: 'auth_google_oauth2',
  area: 'Security::ThirdPartyAuthentication',
  description: 'Enables user authentication via %s. Register your app first at [%s](%s).',
  options: {
    form: [
      {
        display: '',
        null: true,
        name: 'auth_google_oauth2',
        tag: 'boolean',
        options: {
          true  => 'yes',
          false => 'no',
        },
      },
    ],
  },
  preferences: {
    controller: 'SettingsAreaSwitch',
    sub: ['auth_google_oauth2_credentials'],
    title_i18n: ['Google'],
    description_i18n: ['Google', 'Google API Console Site', 'https://console.developers.google.com/apis/credentials'],
    permission: ['admin.security'],
  },
  state: false,
  frontend: true
)
Setting.create_if_not_exists(
  title: 'Google App Credentials',
  name: 'auth_google_oauth2_credentials',
  area: 'Security::ThirdPartyAuthentication::Google',
  description: 'Enables user authentication via Google.',
  options: {
    form: [
      {
        display: 'Client ID',
        null: true,
        name: 'client_id',
        tag: 'input',
      },
      {
        display: 'Client Secret',
        null: true,
        name: 'client_secret',
        tag: 'input',
      },
    ],
  },
  state: {},
  preferences: {
    permission: ['admin.security'],
  },
  frontend: false
)

Setting.create_if_not_exists(
  title: 'Authentication via %s',
  name: 'auth_linkedin',
  area: 'Security::ThirdPartyAuthentication',
  description: 'Enables user authentication via %s. Register your app first at [%s](%s).',
  options: {
    form: [
      {
        display: '',
        null: true,
        name: 'auth_linkedin',
        tag: 'boolean',
        options: {
          true  => 'yes',
          false => 'no',
        },
      },
    ],
  },
  preferences: {
    controller: 'SettingsAreaSwitch',
    sub: ['auth_linkedin_credentials'],
    title_i18n: ['LinkedIn'],
    description_i18n: ['LinkedIn', 'Linkedin Developer Site', 'https://www.linkedin.com/developer/apps'],
    permission: ['admin.security'],
  },
  state: false,
  frontend: true
)
Setting.create_if_not_exists(
  title: 'LinkedIn App Credentials',
  name: 'auth_linkedin_credentials',
  area: 'Security::ThirdPartyAuthentication::Linkedin',
  description: 'Enables user authentication via LinkedIn.',
  options: {
    form: [
      {
        display: 'App ID',
        null: true,
        name: 'app_id',
        tag: 'input',
      },
      {
        display: 'App Secret',
        null: true,
        name: 'app_secret',
        tag: 'input',
      },
    ],
  },
  state: {},
  preferences: {
    permission: ['admin.security'],
  },
  frontend: false
)

Setting.create_if_not_exists(
  title: 'Authentication via %s',
  name: 'auth_github',
  area: 'Security::ThirdPartyAuthentication',
  description: 'Enables user authentication via %s. Register your app first at [%s](%s).',
  options: {
    form: [
      {
        display: '',
        null: true,
        name: 'auth_github',
        tag: 'boolean',
        options: {
          true  => 'yes',
          false => 'no',
        },
      },
    ],
  },
  preferences: {
    controller: 'SettingsAreaSwitch',
    sub: ['auth_github_credentials'],
    title_i18n: ['Github'],
    description_i18n: ['Github', 'Github OAuth Applications', 'https://github.com/settings/applications'],
    permission: ['admin.security'],
  },
  state: false,
  frontend: true
)
Setting.create_if_not_exists(
  title: 'Github App Credentials',
  name: 'auth_github_credentials',
  area: 'Security::ThirdPartyAuthentication::Github',
  description: 'Enables user authentication via Github.',
  options: {
    form: [
      {
        display: 'App ID',
        null: true,
        name: 'app_id',
        tag: 'input',
      },
      {
        display: 'App Secret',
        null: true,
        name: 'app_secret',
        tag: 'input',
      },
    ],
  },
  state: {},
  preferences: {
    permission: ['admin.security'],
  },
  frontend: false
)

Setting.create_if_not_exists(
  title: 'Authentication via %s',
  name: 'auth_gitlab',
  area: 'Security::ThirdPartyAuthentication',
  description: 'Enables user authentication via %s. Register your app first at [%s](%s).',
  options: {
    form: [
      {
        display: '',
        null: true,
        name: 'auth_gitlab',
        tag: 'boolean',
        options: {
          true  => 'yes',
          false => 'no',
        },
      },
    ],
  },
  preferences: {
    controller: 'SettingsAreaSwitch',
    sub: ['auth_gitlab_credentials'],
    title_i18n: ['Gitlab'],
    description_i18n: ['Gitlab', 'Gitlab Applications', 'https://your-gitlab-host/admin/applications'],
    permission: ['admin.security'],
  },
  state: false,
  frontend: true
)
Setting.create_if_not_exists(
  title: 'Gitlab App Credentials',
  name: 'auth_gitlab_credentials',
  area: 'Security::ThirdPartyAuthentication::Gitlab',
  description: 'Enables user authentication via Gitlab.',
  options: {
    form: [
      {
        display: 'App ID',
        null: true,
        name: 'app_id',
        tag: 'input',
      },
      {
        display: 'App Secret',
        null: true,
        name: 'app_secret',
        tag: 'input',
      },
      {
        display: 'Site',
        null: true,
        name: 'site',
        tag: 'input',
        placeholder: 'https://gitlab.YOURDOMAIN.com',
      },
    ],
  },
  state: {},
  preferences: {
    permission: ['admin.security'],
  },
  frontend: false
)

Setting.create_if_not_exists(
  title: 'Authentication via %s',
  name: 'auth_oauth2',
  area: 'Security::ThirdPartyAuthentication',
  description: 'Enables user authentication via generic OAuth2. Register your app first.',
  options: {
    form: [
      {
        display: '',
        null: true,
        name: 'auth_oauth2',
        tag: 'boolean',
        options: {
          true  => 'yes',
          false => 'no',
        },
      },
    ],
  },
  preferences: {
    controller: 'SettingsAreaSwitch',
    sub: ['auth_oauth2_credentials'],
    title_i18n: ['Generic OAuth2'],
    permission: ['admin.security'],
  },
  state: false,
  frontend: true
)
Setting.create_if_not_exists(
  title: 'Generic OAuth2 App Credentials',
  name: 'auth_oauth2_credentials',
  area: 'Security::ThirdPartyAuthentication::GenericOAuth',
  description: 'Enables user authentication via generic OAuth2.',
  options: {
    form: [
      {
        display: 'Name',
        null: true,
        name: 'name',
        tag: 'input',
        placeholder: 'Some Provider Name',
      },
      {
        display: 'App ID',
        null: true,
        name: 'app_id',
        tag: 'input',
      },
      {
        display: 'App Secret',
        null: true,
        name: 'app_secret',
        tag: 'input',
      },
      {
        display: 'Site',
        null: true,
        name: 'site',
        tag: 'input',
        placeholder: 'https://gitlab.YOURDOMAIN.com',
      },
      {
        display: 'authorize_url',
        null: true,
        name: 'authorize_url',
        tag: 'input',
        placeholder: '/oauth/authorize',
      },
      {
        display: 'token_url',
        null: true,
        name: 'token_url',
        tag: 'input',
        placeholder: '/oauth/token',
      },
    ],
  },
  state: {},
  preferences: {
    permission: ['admin.security'],
  },
  frontend: false
)

Setting.create_if_not_exists(
  title: 'Minimum length',
  name: 'password_min_size',
  area: 'Security::Password',
  description: 'Password needs to have at least a minimal number of characters.',
  options: {
    form: [
      {
        display: '',
        null: true,
        name: 'password_min_size',
        tag: 'select',
        options: {
          4 => ' 4',
          5 => ' 5',
          6 => ' 6',
          7 => ' 7',
          8 => ' 8',
          9 => ' 9',
          10 => '10',
          11 => '11',
          12 => '12',
          13 => '13',
          14 => '14',
          15 => '15',
          16 => '16',
          17 => '17',
          18 => '18',
          19 => '19',
          20 => '20',
        },
      },
    ],
  },
  state: 6,
  preferences: {
    permission: ['admin.security'],
  },
  frontend: false
)
Setting.create_if_not_exists(
  title: '2 lower and 2 upper characters',
  name: 'password_min_2_lower_2_upper_characters',
  area: 'Security::Password',
  description: 'Password needs to contain 2 lower and 2 upper characters.',
  options: {
    form: [
      {
        display: '',
        null: true,
        name: 'password_min_2_lower_2_upper_characters',
        tag: 'select',
        options: {
          1 => 'yes',
          0 => 'no',
        },
      },
    ],
  },
  state: 0,
  preferences: {
    permission: ['admin.security'],
  },
  frontend: false
)
Setting.create_if_not_exists(
  title: 'Digit required',
  name: 'password_need_digit',
  area: 'Security::Password',
  description: 'Password needs to contain at least one digit.',
  options: {
    form: [
      {
        display: 'Needed',
        null: true,
        name: 'password_need_digit',
        tag: 'select',
        options: {
          1 => 'yes',
          0 => 'no',
        },
      },
    ],
  },
  state: 1,
  preferences: {
    permission: ['admin.security'],
  },
  frontend: false
)
Setting.create_if_not_exists(
  title: 'Maximum failed logins',
  name: 'password_max_login_failed',
  area: 'Security::Password',
  description: 'Number of failed logins after account will be deactivated.',
  options: {
    form: [
      {
        display: '',
        null: true,
        name: 'password_max_login_failed',
        tag: 'select',
        options: {
          4 => ' 4',
          5 => ' 5',
          6 => ' 6',
          7 => ' 7',
          8 => ' 8',
          9 => ' 9',
          10 => '10',
          11 => '11',
          13 => '13',
          14 => '14',
          15 => '15',
          16 => '16',
          17 => '17',
          18 => '18',
          19 => '19',
          20 => '20',
        },
      },
    ],
  },
  state: 10,
  preferences: {
    permission: ['admin.security'],
  },
  frontend: false
)

Setting.create_if_not_exists(
  title: 'Ticket Hook',
  name: 'ticket_hook',
  area: 'Ticket::Base',
  description: 'The identifier for a ticket, e. g. Ticket#, Call#, MyTicket#. The default is Ticket#.',
  options: {
    form: [
      {
        display: '',
        null: false,
        name: 'ticket_hook',
        tag: 'input',
      },
    ],
  },
  preferences: {
    render: true,
    placeholder: true,
    authentication: true,
    permission: ['admin.ticket'],
  },
  state: 'Ticket#',
  frontend: true
)
Setting.create_if_not_exists(
  title: 'Ticket Hook Divider',
  name: 'ticket_hook_divider',
  area: 'Ticket::Base::Shadow',
  description: 'The divider between TicketHook and ticket number. E. g. \': \'.',
  options: {
    form: [
      {
        display: '',
        null: true,
        name: 'ticket_hook_divider',
        tag: 'input',
      },
    ],
  },
  state: '',
  preferences: {
    permission: ['admin.ticket'],
  },
  frontend: false
)
Setting.create_if_not_exists(
  title: 'Ticket Hook Position',
  name: 'ticket_hook_position',
  area: 'Ticket::Base',
  description: "The format of the subject.
* **Right** means **Some Subject [Ticket#12345]**
* **Left** means **[Ticket#12345] Some Subject**
* **None** means **Some Subject** (without ticket number). In the last case you should enable *postmaster_follow_up_search_in* to recognize follow-ups based on email headers and/or body.",
  options: {
    form: [
      {
        display: '',
        null: true,
        name: 'ticket_hook_position',
        tag: 'select',
        translate: true,
        options: {
          'left'  => 'left',
          'right' => 'right',
          'none'  => 'none',
        },
      },
    ],
  },
  state: 'right',
  preferences: {
    controller: 'SettingsAreaTicketHookPosition',
    permission: ['admin.ticket'],
  },
  frontend: false
)
Setting.create_if_not_exists(
  title: 'Ticket Number Format',
  name: 'ticket_number',
  area: 'Ticket::Number',
  description: "Selects the ticket number generator module.
* **Increment** increments the ticket number, the SystemID and the counter are used with SystemID.Counter format (e.g. 1010138, 1010139).
* With **Date** the ticket numbers will be generated by the current date, the SystemID and the counter. The format looks like Year.Month.Day.SystemID.counter (e.g. 201206231010138, 201206231010139).",
  options: {
    form: [
      {
        display: '',
        null: true,
        name: 'ticket_number',
        tag: 'select',
        translate: true,
        options: {
          'Ticket::Number::Increment' => 'Increment (SystemID.Counter)',
          'Ticket::Number::Date'      => 'Date (Year.Month.Day.SystemID.Counter)',
        },
      },
    ],
  },
  state: 'Ticket::Number::Increment',
  preferences: {
    settings_included: %w(ticket_number_increment ticket_number_date),
    controller: 'SettingsAreaTicketNumber',
    permission: ['admin.ticket'],
  },
  frontend: false
)
Setting.create_if_not_exists(
  title: 'Ticket Number Increment',
  name: 'ticket_number_increment',
  area: 'Ticket::Number',
  description: '-',
  options: {
    form: [
      {
        display: 'Checksum',
        null: true,
        name: 'checksum',
        tag: 'boolean',
        options: {
          true  => 'yes',
          false => 'no',
        },
      },
      {
        display: 'Min. size of number',
        null: true,
        name: 'min_size',
        tag: 'select',
        options: {
          1 => ' 1',
          2 => ' 2',
          3 => ' 3',
          4 => ' 4',
          5 => ' 5',
          6 => ' 6',
          7 => ' 7',
          8 => ' 8',
          9 => ' 9',
          10 => '10',
          11 => '11',
          12 => '12',
          13 => '13',
          14 => '14',
          15 => '15',
          16 => '16',
          17 => '17',
          18 => '18',
          19 => '19',
          20 => '20',
        },
      },
    ],
  },
  state: {
    checksum: false,
    min_size: 5,
  },
  preferences: {
    permission: ['admin.ticket'],
    hidden: true,
  },
  frontend: false
)
Setting.create_if_not_exists(
  title: 'Ticket Number Increment Date',
  name: 'ticket_number_date',
  area: 'Ticket::Number',
  description: '-',
  options: {
    form: [
      {
        display: 'Checksum',
        null: true,
        name: 'checksum',
        tag: 'boolean',
        options: {
          true  => 'yes',
          false => 'no',
        },
      },
    ],
  },
  state: {
    checksum: false
  },
  preferences: {
    permission: ['admin.ticket'],
    hidden: true,
  },
  frontend: false
)

Setting.create_if_not_exists(
  title: 'Enable Ticket creation',
  name: 'customer_ticket_create',
  area: 'CustomerWeb::Base',
  description: 'Defines if a customer can create tickets via the web interface.',
  options: {
    form: [
      {
        display: '',
        null: true,
        name: 'customer_ticket_create',
        tag: 'boolean',
        options: {
          true  => 'yes',
          false => 'no',
        },
      },
    ],
  },
  state: true,
  preferences: {
    authentication: true,
    permission: ['admin.channel_web'],
  },
  frontend: true
)

Setting.create_if_not_exists(
  title: 'Group selection for Ticket creation',
  name: 'customer_ticket_create_group_ids',
  area: 'CustomerWeb::Base',
  description: 'Defines groups for which a customer can create tickets via web interface. "-" means all groups are available.',
  options: {
    form: [
      {
        display: '',
        null: true,
        name: 'group_ids',
        tag: 'select',
        multiple: true,
        nulloption: true,
        relation: 'Group',
      },
    ],
  },
  state: '',
  preferences: {
    authentication: true,
    permission: ['admin.channel_web'],
  },
  frontend: true
)

Setting.create_if_not_exists(
  title: 'Enable Ticket creation',
  name: 'form_ticket_create',
  area: 'Form::Base',
  description: 'Defines if tickets can be created via web form.',
  options: {
    form: [
      {
        display: '',
        null: true,
        name: 'form_ticket_create',
        tag: 'boolean',
        options: {
          true  => 'yes',
          false => 'no',
        },
      },
    ],
  },
  state: false,
  preferences: {
    permission: ['admin.channel_formular'],
  },
  frontend: false,
)

Setting.create_if_not_exists(
  title: 'Ticket Subject Size',
  name: 'ticket_subject_size',
  area: 'Email::Base',
  description: 'Max. length of the subject in an email reply.',
  options: {
    form: [
      {
        display: '',
        null: false,
        name: 'ticket_subject_size',
        tag: 'input',
      },
    ],
  },
  state: '110',
  preferences: {
    permission: ['admin.channel_email'],
  },
  frontend: false
)
Setting.create_if_not_exists(
  title: 'Ticket Subject Reply',
  name: 'ticket_subject_re',
  area: 'Email::Base',
  description: 'The text at the beginning of the subject in an email reply, e. g. RE, AW, or AS.',
  options: {
    form: [
      {
        display: '',
        null: true,
        name: 'ticket_subject_re',
        tag: 'input',
      },
    ],
  },
  state: 'RE',
  preferences: {
    permission: ['admin.channel_email'],
  },
  frontend: false
)

Setting.create_if_not_exists(
  title: 'Sender Format',
  name: 'ticket_define_email_from',
  area: 'Email::Base',
  description: 'Defines how the From field of emails (sent from answers and email tickets) should look like.',
  options: {
    form: [
      {
        display: '',
        null: true,
        name: 'ticket_define_email_from',
        tag: 'select',
        options: {
          SystemAddressName: 'System Address Display Name',
          AgentNameSystemAddressName: 'Agent Name + FromSeparator + System Address Display Name',
        },
      },
    ],
  },
  state: 'AgentNameSystemAddressName',
  preferences: {
    permission: ['admin.channel_email'],
  },
  frontend: false
)

Setting.create_if_not_exists(
  title: 'Sender Format Separator',
  name: 'ticket_define_email_from_separator',
  area: 'Email::Base',
  description: 'Defines the separator between the agent\'s real name and the given group email address.',
  options: {
    form: [
      {
        display: '',
        null: false,
        name: 'ticket_define_email_from_separator',
        tag: 'input',
      },
    ],
  },
  state: 'via',
  preferences: {
    permission: ['admin.channel_email'],
  },
  frontend: false
)

Setting.create_if_not_exists(
  title: 'Maximum Email Size',
  name: 'postmaster_max_size',
  area: 'Email::Base',
  description: 'Maximum size in MB of emails.',
  options: {
    form: [
      {
        display: '',
        null: true,
        name: 'postmaster_max_size',
        tag: 'select',
        options: {
          1 => '  1',
          2 => '  2',
          3 => '  3',
          4 => '  4',
          5 => '  5',
          6 => '  6',
          7 => '  7',
          8 => '  8',
          9 => '  9',
          10 => ' 10',
          15 => ' 15',
          20 => ' 20',
          25 => ' 25',
          30 => ' 30',
          35 => ' 35',
          40 => ' 40',
          45 => ' 45',
          50 => ' 50',
          60 => ' 60',
          70 => ' 70',
          80 => ' 80',
          90 => ' 90',
          100 => '100',
          125 => '125',
          150 => '150',
        },
      },
    ],
  },
  state: 10,
  preferences: {
    online_service_disable: true,
    permission: ['admin.channel_email'],
  },
  frontend: false
)

Setting.create_if_not_exists(
  title: 'Additional follow-up detection',
  name: 'postmaster_follow_up_search_in',
  area: 'Email::Base',
  description: 'By default the follow-up check is done via the subject of an email. With this setting you can add more fields for which the follow-up check will be executed.',
  options: {
    form: [
      {
        display: '',
        null: true,
        name: 'postmaster_follow_up_search_in',
        tag: 'checkbox',
        options: {
          'references' => 'References - Search for follow up also in In-Reply-To or References headers.',
          'body'       => 'Body - Search for follow up also in mail body.',
          'attachment' => 'Attachment - Search for follow up also in attachments.',
        },
      },
    ],
  },
  state: [],
  preferences: {
    permission: ['admin.channel_email'],
  },
  frontend: false
)

Setting.create_if_not_exists(
  title: 'Notification Sender',
  name: 'notification_sender',
  area: 'Email::Base',
  description: 'Defines the sender of email notifications.',
  options: {
    form: [
      {
        display: '',
        null: false,
        name: 'notification_sender',
        tag: 'input',
      },
    ],
  },
  state: 'Notification Master <noreply@#{config.fqdn}>',
  preferences: {
    online_service_disable: true,
    permission: ['admin.channel_email'],
  },
  frontend: false
)

Setting.create_if_not_exists(
  title: 'Block Notifications',
  name: 'send_no_auto_response_reg_exp',
  area: 'Email::Base',
  description: 'If this regex matches, no notification will be sent by the sender.',
  options: {
    form: [
      {
        display: '',
        null: false,
        name: 'send_no_auto_response_reg_exp',
        tag: 'input',
      },
    ],
  },
  state: '(mailer-daemon|postmaster|abuse|root|noreply|noreply.+?|no-reply|no-reply.+?)@.+?\..+?',
  preferences: {
    online_service_disable: true,
    permission: ['admin.channel_email'],
  },
  frontend: false
)

Setting.create_if_not_exists(
  title: 'API Token Access',
  name: 'api_token_access',
  area: 'API::Base',
  description: 'Enable REST API using tokens (not username/email address and password). Each user needs to create its own access tokens in user profile.',
  options: {
    form: [
      {
        display: '',
        null: true,
        name: 'api_token_access',
        tag: 'boolean',
        options: {
          true  => 'yes',
          false => 'no',
        },
      },
    ],
  },
  state: true,
  preferences: {
    permission: ['admin.api'],
  },
  frontend: false
)
Setting.create_if_not_exists(
  title: 'API Password Access',
  name: 'api_password_access',
  area: 'API::Base',
  description: 'Enable REST API access using the username/email address and password for the authentication user.',
  options: {
    form: [
      {
        display: '',
        null: true,
        name: 'api_password_access',
        tag: 'boolean',
        options: {
          true  => 'yes',
          false => 'no',
        },
      },
    ],
  },
  state: true,
  preferences: {
    permission: ['admin.api'],
  },
  frontend: false
)

Setting.create_if_not_exists(
  title: 'Monitoring Token',
  name: 'monitoring_token',
  area: 'HealthCheck::Base',
  description: 'Token for monitoring.',
  options: {
    form: [
      {
        display: '',
        null: false,
        name: 'monitoring_token',
        tag: 'input',
      },
    ],
  },
  state: SecureRandom.urlsafe_base64(40),
  preferences: {
    permission: ['admin.monitoring'],
  },
  frontend: false
)

Setting.create_if_not_exists(
  title: 'Enable Chat',
  name: 'chat',
  area: 'Chat::Base',
  description: 'Enable/disable online chat.',
  options: {
    form: [
      {
        display: '',
        null: true,
        name: 'chat',
        tag: 'boolean',
        options: {
          true  => 'yes',
          false => 'no',
        },
      },
    ],
  },
  preferences: {
    trigger: ['menu:render', 'chat:rerender'],
    permission: ['admin.channel_chat'],
  },
  state: false,
  frontend: true
)

Setting.create_if_not_exists(
  title: 'Agent idle timeout',
  name: 'chat_agent_idle_timeout',
  area: 'Chat::Extended',
  description: 'Idle timeout in seconds until agent is set offline automatically.',
  options: {
    form: [
      {
        display: '',
        null: false,
        name: 'chat_agent_idle_timeout',
        tag: 'input',
      },
    ],
  },
  state: '120',
  preferences: {
    permission: ['admin.channel_chat'],
  },
  frontend: true
)

Setting.create_if_not_exists(
  title: 'Defines searchable models.',
  name: 'models_searchable',
  area: 'Models::Base',
  description: 'Defines the searchable models.',
  options: {},
  state: [],
  preferences: {
    authentication: true,
  },
  frontend: true,
)

Setting.create_if_not_exists(
  title: 'Default Screen',
  name: 'default_controller',
  area: 'Core',
  description: 'Defines the default screen.',
  options: {},
  state: '#dashboard',
  frontend: true
)

Setting.create_if_not_exists(
  title: 'Elasticsearch Endpoint URL',
  name: 'es_url',
  area: 'SearchIndex::Elasticsearch',
  description: 'Defines endpoint of Elasticsearch.',
  state: '',
  preferences: { online_service_disable: true },
  frontend: false
)
Setting.create_if_not_exists(
  title: 'Elasticsearch Endpoint User',
  name: 'es_user',
  area: 'SearchIndex::Elasticsearch',
  description: 'Defines HTTP basic auth user of Elasticsearch.',
  state: '',
  preferences: { online_service_disable: true },
  frontend: false
)
Setting.create_if_not_exists(
  title: 'Elasticsearch Endpoint Password',
  name: 'es_password',
  area: 'SearchIndex::Elasticsearch',
  description: 'Defines HTTP basic auth password of Elasticsearch.',
  state: '',
  preferences: { online_service_disable: true },
  frontend: false
)
Setting.create_if_not_exists(
  title: 'Elasticsearch Endpoint Index',
  name: 'es_index',
  area: 'SearchIndex::Elasticsearch',
  description: 'Defines Elasticsearch index name.',
  state: 'zammad',
  preferences: { online_service_disable: true },
  frontend: false
)
Setting.create_if_not_exists(
  title: 'Elasticsearch Attachment Extensions',
  name: 'es_attachment_ignore',
  area: 'SearchIndex::Elasticsearch',
  description: 'Defines attachment extensions which will be ignored by Elasticsearch.',
  state: [ '.png', '.jpg', '.jpeg', '.mpeg', '.mpg', '.mov', '.bin', '.exe', '.box', '.mbox' ],
  preferences: { online_service_disable: true },
  frontend: false
)
Setting.create_if_not_exists(
  title: 'Elasticsearch Attachment Size',
  name: 'es_attachment_max_size_in_mb',
  area: 'SearchIndex::Elasticsearch',
  description: 'Define max. attachment size for Elasticsearch.',
  state: 50,
  preferences: { online_service_disable: true },
  frontend: false
)

Setting.create_if_not_exists(
  title: 'Import Mode',
  name: 'import_mode',
  area: 'Import::Base',
  description: 'Puts Zammad into import mode (disables some triggers).',
  options: {
    form: [
      {
        display: '',
        null: true,
        name: 'import_mode',
        tag: 'boolean',
        options: {
          true  => 'yes',
          false => 'no',
        },
      },
    ],
  },
  state: false,
  frontend: true
)
Setting.create_if_not_exists(
  title: 'Import Backend',
  name: 'import_backend',
  area: 'Import::Base::Internal',
  description: 'Set backend which is being used for import.',
  options: {},
  state: '',
  frontend: true
)
Setting.create_if_not_exists(
  title: 'Ignore Escalation/SLA Information',
  name: 'import_ignore_sla',
  area: 'Import::Base',
  description: 'Ignore escalation/SLA information for import.',
  options: {
    form: [
      {
        display: '',
        null: true,
        name: 'import_ignore_sla',
        tag: 'boolean',
        options: {
          true  => 'yes',
          false => 'no',
        },
      },
    ],
  },
  state: false,
  frontend: false
)

Setting.create_if_not_exists(
  title: 'Import Endpoint',
  name: 'import_otrs_endpoint',
  area: 'Import::OTRS',
  description: 'Defines OTRS endpoint to import users, tickets, states and articles.',
  options: {
    form: [
      {
        display: '',
        null: false,
        name: 'import_otrs_endpoint',
        tag: 'input',
      },
    ],
  },
  state: 'http://otrs_host/otrs',
  frontend: false
)
Setting.create_if_not_exists(
  title: 'Import Key',
  name: 'import_otrs_endpoint_key',
  area: 'Import::OTRS',
  description: 'Defines OTRS endpoint authentication key.',
  options: {
    form: [
      {
        display: '',
        null: false,
        name: 'import_otrs_endpoint_key',
        tag: 'input',
      },
    ],
  },
  state: '',
  frontend: false
)

Setting.create_if_not_exists(
  title: 'Import User for HTTP basic authentication',
  name: 'import_otrs_user',
  area: 'Import::OTRS',
  description: 'Defines HTTP basic authentication user (only if OTRS is protected via HTTP basic auth).',
  options: {
    form: [
      {
        display: '',
        null: true,
        name: 'import_otrs_user',
        tag: 'input',
      },
    ],
  },
  state: '',
  frontend: false
)

Setting.create_if_not_exists(
  title: 'Import Password for http basic authentication',
  name: 'import_otrs_password',
  area: 'Import::OTRS',
  description: 'Defines http basic authentication password (only if OTRS is protected via http basic auth).',
  options: {
    form: [
      {
        display: '',
        null: true,
        name: 'import_otrs_password',
        tag: 'input',
      },
    ],
  },
  state: '',
  frontend: false
)

Setting.create_if_not_exists(
  title: 'Import Endpoint',
  name: 'import_zendesk_endpoint',
  area: 'Import::Zendesk',
  description: 'Defines Zendesk endpoint to import users, ticket, states and articles.',
  options: {
    form: [
      {
        display: '',
        null: false,
        name: 'import_zendesk_endpoint',
        tag: 'input',
      },
    ],
  },
  state: 'https://yours.zendesk.com/api/v2',
  frontend: false
)
Setting.create_if_not_exists(
  title: 'Import Key for requesting the Zendesk API',
  name: 'import_zendesk_endpoint_key',
  area: 'Import::Zendesk',
  description: 'Defines Zendesk endpoint authentication key.',
  options: {
    form: [
      {
        display: '',
        null: false,
        name: 'import_zendesk_endpoint_key',
        tag: 'input',
      },
    ],
  },
  state: '',
  frontend: false
)

Setting.create_if_not_exists(
  title: 'Import User for requesting the Zendesk API',
  name: 'import_zendesk_endpoint_username',
  area: 'Import::Zendesk',
  description: 'Defines Zendesk endpoint authentication user.',
  options: {
    form: [
      {
        display: '',
        null: true,
        name: 'import_zendesk_endpoint_username',
        tag: 'input',
      },
    ],
  },
  state: '',
  frontend: false
)

Setting.create_if_not_exists(
  title: 'Time Accounting',
  name: 'time_accounting',
  area: 'Web::Base',
  description: 'Enable time accounting.',
  options: {
    form: [
      {
        display: '',
        null: true,
        name: 'time_accounting',
        tag: 'boolean',
        options: {
          true  => 'yes',
          false => 'no',
        },
      },
    ],
  },
  preferences: {
    authentication: true,
    permission: ['admin.time_accounting'],
  },
  state: false,
  frontend: true
)

Setting.create_if_not_exists(
  title: 'Time Accounting Selector',
  name: 'time_accounting_selector',
  area: 'Web::Base',
  description: 'Enable time accounting for these tickets.',
  options: {
    form: [
      {},
    ],
  },
  preferences: {
    authentication: true,
    permission: ['admin.time_accounting'],
  },
  state: {},
  frontend: true
)

Setting.create_if_not_exists(
  title: 'New Tags',
  name: 'tag_new',
  area: 'Web::Base',
  description: 'Allow users to create new tags.',
  options: {
    form: [
      {
        display: '',
        null: true,
        name: 'tag_new',
        tag: 'boolean',
        options: {
          true  => 'yes',
          false => 'no',
        },
      },
    ],
  },
  preferences: {
    authentication: true,
    permission: ['admin.tag'],
  },
  state: true,
  frontend: true
)

Setting.create_if_not_exists(
  title: 'Default calendar tickets subscriptions',
  name: 'defaults_calendar_subscriptions_tickets',
  area: 'Defaults::CalendarSubscriptions',
  description: 'Defines the default calendar tickets subscription settings.',
  options: {},
  state: {
    escalation: {
      own: true,
      not_assigned: false,
    },
    new_open: {
      own: true,
      not_assigned: false,
    },
    pending: {
      own: true,
      not_assigned: false,
    }
  },
  preferences: {
    authentication: true,
  },
  frontend: true
)

Setting.create_if_not_exists(
  title: 'Defines translator identifier.',
  name: 'translator_key',
  area: 'i18n::translator_key',
  description: 'Defines the translator identifier for contributions.',
  options: {},
  state: '',
  frontend: false
)

Setting.create_if_not_exists(
  title: 'Defines postmaster filter.',
  name: '0010_postmaster_filter_trusted',
  area: 'Postmaster::PreFilter',
  description: 'Defines postmaster filter to remove X-Zammad headers from not trusted sources.',
  options: {},
  state: 'Channel::Filter::Trusted',
  frontend: false
)
Setting.create_if_not_exists(
  title: 'Defines postmaster filter.',
  name: '0012_postmaster_filter_sender_is_system_address',
  area: 'Postmaster::PreFilter',
  description: 'Defines postmaster filter to check if email has been created by Zammad itself and will set the article sender.',
  options: {},
  state: 'Channel::Filter::SenderIsSystemAddress',
  frontend: false
)
Setting.create_if_not_exists(
<<<<<<< HEAD
  title: 'Defines postmaster filter.',
=======
  title: 'Define postmaster filter.',
  name: '0014_postmaster_filter_own_notification_loop_detection',
  area: 'Postmaster::PreFilter',
  description: 'Define postmaster filter to check if email is a own created notification email, then ignore it to prevent email loops.',
  options: {},
  state: 'Channel::Filter::OwnNotificationLoopDetection',
  frontend: false
)
Setting.create_if_not_exists(
  title: 'Define postmaster filter.',
>>>>>>> b86e1820
  name: '0015_postmaster_filter_identify_sender',
  area: 'Postmaster::PreFilter',
  description: 'Defines postmaster filter to identify sender user.',
  options: {},
  state: 'Channel::Filter::IdentifySender',
  frontend: false
)
Setting.create_if_not_exists(
  title: 'Defines postmaster filter.',
  name: '0020_postmaster_filter_auto_response_check',
  area: 'Postmaster::PreFilter',
  description: 'Defines postmaster filter to identify auto responses to prevent auto replies from Zammad.',
  options: {},
  state: 'Channel::Filter::AutoResponseCheck',
  frontend: false
)
Setting.create_if_not_exists(
  title: 'Defines postmaster filter.',
  name: '0030_postmaster_filter_out_of_office_check',
  area: 'Postmaster::PreFilter',
  description: 'Defines postmaster filter to identify out-of-office emails for follow-up detection and keeping current ticket state.',
  options: {},
  state: 'Channel::Filter::OutOfOfficeCheck',
  frontend: false
)
Setting.create_if_not_exists(
  title: 'Defines postmaster filter.',
  name: '0100_postmaster_filter_follow_up_check',
  area: 'Postmaster::PreFilter',
  description: 'Defines postmaster filter to identify follow-ups (based on admin settings).',
  options: {},
  state: 'Channel::Filter::FollowUpCheck',
  frontend: false
)
Setting.create_if_not_exists(
  title: 'Defines postmaster filter.',
  name: '0200_postmaster_filter_follow_up_possible_check',
  area: 'Postmaster::PreFilter',
  description: 'Define postmaster filter to check if follow ups get created (based on admin settings).',
  options: {},
  state: 'Channel::Filter::FollowUpPossibleCheck',
  frontend: false
)
Setting.create_if_not_exists(
  title: 'Defines postmaster filter.',
  name: '0900_postmaster_filter_bounce_check',
  area: 'Postmaster::PreFilter',
  description: 'Defines postmaster filter to identify postmaster bounced - to handle it as follow-up of the original ticket.',
  options: {},
  state: 'Channel::Filter::BounceCheck',
  frontend: false
)
Setting.create_if_not_exists(
  title: 'Defines postmaster filter.',
  name: '1000_postmaster_filter_database_check',
  area: 'Postmaster::PreFilter',
  description: 'Defines postmaster filter for filters managed via admin interface.',
  options: {},
  state: 'Channel::Filter::Database',
  frontend: false
)
Setting.create_if_not_exists(
  title: 'Defines postmaster filter.',
  name: '5000_postmaster_filter_icinga',
  area: 'Postmaster::PreFilter',
  description: 'Defines postmaster filter to manage Icinga (http://www.icinga.org) emails.',
  options: {},
  state: 'Channel::Filter::Icinga',
  frontend: false
)
Setting.create_if_not_exists(
  title: 'Defines postmaster filter.',
  name: '5100_postmaster_filter_nagios',
  area: 'Postmaster::PreFilter',
  description: 'Defines postmaster filter to manage Nagios (http://www.nagios.org) emails.',
  options: {},
  state: 'Channel::Filter::Nagios',
  frontend: false
)
Setting.create_if_not_exists(
  title: 'Icinga integration',
  name: 'icinga_integration',
  area: 'Integration::Switch',
  description: 'Defines if Icinga (http://www.icinga.org) is enabled or not.',
  options: {
    form: [
      {
        display: '',
        null: true,
        name: 'icinga_integration',
        tag: 'boolean',
        options: {
          true  => 'yes',
          false => 'no',
        },
      },
    ],
  },
  state: false,
  preferences: {
    prio: 1,
    permission: ['admin.integration'],
  },
  frontend: false
)
Setting.create_if_not_exists(
  title: 'Sender',
  name: 'icinga_sender',
  area: 'Integration::Icinga',
  description: 'Defines the sender email address of Icinga emails.',
  options: {
    form: [
      {
        display: '',
        null: false,
        name: 'icinga_sender',
        tag: 'input',
        placeholder: 'icinga@monitoring.example.com',
      },
    ],
  },
  state: 'icinga@monitoring.example.com',
  preferences: {
    prio: 2,
    permission: ['admin.integration'],
  },
  frontend: false,
)
Setting.create_if_not_exists(
  title: 'Auto close',
  name: 'icinga_auto_close',
  area: 'Integration::Icinga',
  description: 'Defines if tickets should be closed if service is recovered.',
  options: {
    form: [
      {
        display: '',
        null: true,
        name: 'icinga_auto_close',
        tag: 'boolean',
        options: {
          true  => 'yes',
          false => 'no',
        },
      },
    ],
  },
  state: true,
  preferences: {
    prio: 3,
    permission: ['admin.integration'],
  },
  frontend: false
)
Setting.create_if_not_exists(
  title: 'Auto close state',
  name: 'icinga_auto_close_state_id',
  area: 'Integration::Icinga',
  description: 'Defines the state of auto closed tickets.',
  options: {
    form: [
      {
        display: '',
        null: false,
        name: 'icinga_auto_close_state_id',
        tag: 'select',
        relation: 'TicketState',
      },
    ],
  },
  state: 4,
  preferences: {
    prio: 4,
    permission: ['admin.integration'],
  },
  frontend: false
)
Setting.create_if_not_exists(
  title: 'Nagios integration',
  name: 'nagios_integration',
  area: 'Integration::Switch',
  description: 'Defines if Nagios (http://www.nagios.org) is enabled or not.',
  options: {
    form: [
      {
        display: '',
        null: true,
        name: 'nagios_integration',
        tag: 'boolean',
        options: {
          true  => 'yes',
          false => 'no',
        },
      },
    ],
  },
  state: false,
  preferences: {
    prio: 1,
    permission: ['admin.integration'],
  },
  frontend: false
)
Setting.create_if_not_exists(
  title: 'Sender',
  name: 'nagios_sender',
  area: 'Integration::Nagios',
  description: 'Defines the sender email address of Nagios emails.',
  options: {
    form: [
      {
        display: '',
        null: false,
        name: 'nagios_sender',
        tag: 'input',
        placeholder: 'nagios@monitoring.example.com',
      },
    ],
  },
  state: 'nagios@monitoring.example.com',
  preferences: {
    prio: 2,
    permission: ['admin.integration'],
  },
  frontend: false,
)
Setting.create_if_not_exists(
  title: 'Auto close',
  name: 'nagios_auto_close',
  area: 'Integration::Nagios',
  description: 'Defines if tickets should be closed if service is recovered.',
  options: {
    form: [
      {
        display: '',
        null: true,
        name: 'nagios_auto_close',
        tag: 'boolean',
        options: {
          true  => 'yes',
          false => 'no',
        },
      },
    ],
  },
  state: true,
  preferences: {
    prio: 3,
    permission: ['admin.integration'],
  },
  frontend: false
)
Setting.create_if_not_exists(
  title: 'Auto close state',
  name: 'nagios_auto_close_state_id',
  area: 'Integration::Nagios',
  description: 'Defines the state of auto closed tickets.',
  options: {
    form: [
      {
        display: '',
        null: false,
        name: 'nagios_auto_close_state_id',
        tag: 'select',
        relation: 'TicketState',
      },
    ],
  },
  state: 4,
  preferences: {
    prio: 4,
    permission: ['admin.integration'],
  },
  frontend: false
)
Setting.create_if_not_exists(
  title: 'Defines sync transaction backend.',
  name: '0100_trigger',
  area: 'Transaction::Backend::Sync',
  description: 'Defines the transaction backend to execute triggers.',
  options: {},
  state: 'Transaction::Trigger',
  frontend: false
)
Setting.create_if_not_exists(
  title: 'Defines transaction backend.',
  name: '0100_notification',
  area: 'Transaction::Backend::Async',
  description: 'Defines the transaction backend to send agent notifications.',
  options: {},
  state: 'Transaction::Notification',
  frontend: false
)
Setting.create_if_not_exists(
  title: 'Defines transaction backend.',
  name: '1000_signature_detection',
  area: 'Transaction::Backend::Async',
  description: 'Defines the transaction backend to detect customer signatures in emails.',
  options: {},
  state: 'Transaction::SignatureDetection',
  frontend: false
)
Setting.create_if_not_exists(
  title: 'Defines transaction backend.',
  name: '6000_slack_webhook',
  area: 'Transaction::Backend::Async',
  description: 'Defines the transaction backend which posts messages to Slack (http://www.slack.com).',
  options: {},
  state: 'Transaction::Slack',
  frontend: false
)
Setting.create_if_not_exists(
  title: 'Slack integration',
  name: 'slack_integration',
  area: 'Integration::Switch',
  description: 'Defines if Slack (http://www.slack.org) is enabled or not.',
  options: {
    form: [
      {
        display: '',
        null: true,
        name: 'slack_integration',
        tag: 'boolean',
        options: {
          true  => 'yes',
          false => 'no',
        },
      },
    ],
  },
  state: false,
  preferences: {
    prio: 1,
    permission: ['admin.integration'],
  },
  frontend: false
)
Setting.create_if_not_exists(
  title: 'Slack config',
  name: 'slack_config',
  area: 'Integration::Slack',
  description: 'Defines the slack config.',
  options: {},
  state: {
    items: []
  },
  preferences: {
    prio: 2,
    permission: ['admin.integration'],
  },
  frontend: false,
)
Setting.create_if_not_exists(
  title: 'sipgate.io integration',
  name: 'sipgate_integration',
  area: 'Integration::Switch',
  description: 'Defines if sipgate.io (http://www.sipgate.io) is enabled or not.',
  options: {
    form: [
      {
        display: '',
        null: true,
        name: 'sipgate_integration',
        tag: 'boolean',
        options: {
          true  => 'yes',
          false => 'no',
        },
      },
    ],
  },
  state: false,
  preferences: {
    prio: 1,
    trigger: ['menu:render', 'cti:reload'],
    authentication: true,
    permission: ['admin.integration'],
  },
  frontend: true
)
Setting.create_if_not_exists(
  title: 'sipgate.io config',
  name: 'sipgate_config',
  area: 'Integration::Sipgate',
  description: 'Defines the sipgate.io config.',
  options: {},
  state: {},
  preferences: {
    prio: 2,
    permission: ['admin.integration'],
  },
  frontend: false,
)
Setting.create_if_not_exists(
  title: 'Clearbit integration',
  name: 'clearbit_integration',
  area: 'Integration::Switch',
  description: 'Defines if Clearbit (http://www.clearbit.com) is enabled or not.',
  options: {
    form: [
      {
        display: '',
        null: true,
        name: 'clearbit_integration',
        tag: 'boolean',
        options: {
          true  => 'yes',
          false => 'no',
        },
      },
    ],
  },
  state: false,
  preferences: {
    prio: 1,
    permission: ['admin.integration'],
  },
  frontend: false
)
Setting.create_if_not_exists(
  title: 'Clearbit config',
  name: 'clearbit_config',
  area: 'Integration::Clearbit',
  description: 'Defines the Clearbit config.',
  options: {},
  state: {},
  frontend: false,
  preferences: {
    prio: 2,
    permission: ['admin.integration'],
  },
)
Setting.create_if_not_exists(
  title: 'Defines transaction backend.',
  name: '9000_clearbit_enrichment',
  area: 'Transaction::Backend::Async',
  description: 'Defines the transaction backend which will enrich customer and organization information from Clearbit (http://www.clearbit.com).',
  options: {},
  state: 'Transaction::ClearbitEnrichment',
  frontend: false
)
Setting.create_if_not_exists(
  title: 'Defines transaction backend.',
  name: '9100_cti_caller_id_detection',
  area: 'Transaction::Backend::Async',
  description: 'Defines the transaction backend which detects caller IDs in objects and store them for CTI lookups.',
  options: {},
  state: 'Transaction::CtiCallerIdDetection',
  frontend: false
)
Setting.create_if_not_exists(
  title: 'Defines transaction backend.',
  name: '9200_karma',
  area: 'Transaction::Backend::Async',
  description: 'Defines the transaction backend which creates the karma score.',
  options: {},
  state: 'Transaction::Karma',
  frontend: false
)
Setting.create_if_not_exists(
  title: 'Defines karma levels.',
  name: 'karma_levels',
  area: 'Core::Karma',
  description: 'Defines the karma levels.',
  options: {},
  state: [
    {
      name: 'Beginner',
      start: 0,
      end: 499,
    },
    {
      name: 'Newbie',
      start: 500,
      end: 1999,
    },
    {
      name: 'Intermediate',
      start: 2000,
      end: 4999,
    },
    {
      name: 'Professional',
      start: 5000,
      end: 6999,
    },
    {
      name: 'Expert',
      start: 7000,
      end: 8999,
    },
    {
      name: 'Master',
      start: 9000,
      end: 18_999,
    },
    {
      name: 'Evangelist',
      start: 19_000,
      end: 45_999,
    },
    {
      name: 'Hero',
      start: 50_000,
      end: nil,
    },
  ],
  frontend: false
)

signature = Signature.create_if_not_exists(
  id: 1,
  name: 'default',
  body: '
  #{user.firstname} #{user.lastname}

--
 Super Support - Waterford Business Park
 5201 Blue Lagoon Drive - 8th Floor & 9th Floor - Miami, 33126 USA
 Email: hot@example.com - Web: http://www.example.com/
--'.text2html,
  updated_by_id: 1,
  created_by_id: 1
)

Role.create_if_not_exists(
  id: 1,
  name: 'Admin',
  note: 'To configure your system.',
  preferences: {
    not: ['Customer'],
  },
  default_at_signup: false,
  updated_by_id: 1,
  created_by_id: 1
)
Role.create_if_not_exists(
  id: 2,
  name: 'Agent',
  note: 'To work on Tickets.',
  default_at_signup: false,
  preferences: {
    not: ['Customer'],
  },
  updated_by_id: 1,
  created_by_id: 1
)
Role.create_if_not_exists(
  id: 3,
  name: 'Customer',
  note: 'People who create Tickets ask for help.',
  preferences: {
    not: %w(Agent Admin),
  },
  default_at_signup: true,
  updated_by_id: 1,
  created_by_id: 1
)

Permission.create_if_not_exists(
  name: 'admin',
  note: 'Admin Interface',
  preferences: {},
)
Permission.create_if_not_exists(
  name: 'admin.user',
  note: 'Manage %s',
  preferences: {
    translations: ['Users']
  },
)
Permission.create_if_not_exists(
  name: 'admin.group',
  note: 'Manage %s',
  preferences: {
    translations: ['Groups']
  },
)
Permission.create_if_not_exists(
  name: 'admin.role',
  note: 'Manage %s',
  preferences: {
    translations: ['Roles']
  },
)
Permission.create_if_not_exists(
  name: 'admin.organization',
  note: 'Manage %s',
  preferences: {
    translations: ['Organizations']
  },
)
Permission.create_if_not_exists(
  name: 'admin.overview',
  note: 'Manage %s',
  preferences: {
    translations: ['Overviews']
  },
)
Permission.create_if_not_exists(
  name: 'admin.text_module',
  note: 'Manage %s',
  preferences: {
    translations: ['Text Modules']
  },
)
Permission.create_if_not_exists(
  name: 'admin.macro',
  note: 'Manage %s',
  preferences: {
    translations: ['Macros']
  },
)
Permission.create_if_not_exists(
  name: 'admin.tag',
  note: 'Manage %s',
  preferences: {
    translations: ['Tags']
  },
)
Permission.create_if_not_exists(
  name: 'admin.calendar',
  note: 'Manage %s',
  preferences: {
    translations: ['Calendar']
  },
)
Permission.create_if_not_exists(
  name: 'admin.sla',
  note: 'Manage %s',
  preferences: {
    translations: ['SLA']
  },
)
Permission.create_if_not_exists(
  name: 'admin.scheduler',
  note: 'Manage %s',
  preferences: {
    translations: ['Scheduler']
  },
)
Permission.create_if_not_exists(
  name: 'admin.report_profile',
  note: 'Manage %s',
  preferences: {
    translations: ['Report Profiles']
  },
)
Permission.create_if_not_exists(
  name: 'admin.channel_web',
  note: 'Manage %s',
  preferences: {
    translations: ['Channel - Web']
  },
)
Permission.create_if_not_exists(
  name: 'admin.channel_formular',
  note: 'Manage %s',
  preferences: {
    translations: ['Channel - Formular']
  },
)
Permission.create_if_not_exists(
  name: 'admin.channel_email',
  note: 'Manage %s',
  preferences: {
    translations: ['Channel - Email']
  },
)
Permission.create_if_not_exists(
  name: 'admin.channel_twitter',
  note: 'Manage %s',
  preferences: {
    translations: ['Channel - Twitter']
  },
)
Permission.create_if_not_exists(
  name: 'admin.channel_facebook',
  note: 'Manage %s',
  preferences: {
    translations: ['Channel - Facebook']
  },
)
Permission.create_if_not_exists(
  name: 'admin.channel_chat',
  note: 'Manage %s',
  preferences: {
    translations: ['Channel - Chat']
  },
)
Permission.create_if_not_exists(
  name: 'admin.branding',
  note: 'Manage %s',
  preferences: {
    translations: ['Branding']
  },
)
Permission.create_if_not_exists(
  name: 'admin.setting_system',
  note: 'Manage %s Settings',
  preferences: {
    translations: ['System']
  },
)
Permission.create_if_not_exists(
  name: 'admin.security',
  note: 'Manage %s Settings',
  preferences: {
    translations: ['Security']
  },
)
Permission.create_if_not_exists(
  name: 'admin.ticket',
  note: 'Manage %s Settings',
  preferences: {
    translations: ['Ticket']
  },
)
Permission.create_if_not_exists(
  name: 'admin.package',
  note: 'Manage %s',
  preferences: {
    translations: ['Packages']
  },
)
Permission.create_if_not_exists(
  name: 'admin.integration',
  note: 'Manage %s',
  preferences: {
    translations: ['Integrations']
  },
)
Permission.create_if_not_exists(
  name: 'admin.api',
  note: 'Manage %s',
  preferences: {
    translations: ['API']
  },
)
Permission.create_if_not_exists(
  name: 'admin.object',
  note: 'Manage %s',
  preferences: {
    translations: ['Objects']
  },
)
Permission.create_if_not_exists(
  name: 'admin.translation',
  note: 'Manage %s',
  preferences: {
    translations: ['Translations']
  },
)
Permission.create_if_not_exists(
  name: 'admin.monitoring',
  note: 'Manage %s',
  preferences: {
    translations: ['Monitoring']
  },
)
Permission.create_if_not_exists(
  name: 'admin.maintenance',
  note: 'Manage %s',
  preferences: {
    translations: ['Maintenance']
  },
)
Permission.create_if_not_exists(
  name: 'admin.session',
  note: 'Manage %s',
  preferences: {
    translations: ['Sessions']
  },
)
Permission.create_if_not_exists(
  name: 'user_preferences',
  note: 'User Preferences',
  preferences: {},
)
Permission.create_if_not_exists(
  name: 'user_preferences.password',
  note: 'Change %s',
  preferences: {
    translations: ['Password']
  },
)
Permission.create_if_not_exists(
  name: 'user_preferences.notifications',
  note: 'Manage %s',
  preferences: {
    translations: ['Notifications'],
    required: ['ticket.agent'],
  },
)
Permission.create_if_not_exists(
  name: 'user_preferences.access_token',
  note: 'Manage %s',
  preferences: {
    translations: ['Token Access']
  },
)
Permission.create_if_not_exists(
  name: 'user_preferences.language',
  note: 'Change %s',
  preferences: {
    translations: ['Language']
  },
)
Permission.create_if_not_exists(
  name: 'user_preferences.linked_accounts',
  note: 'Manage %s',
  preferences: {
    translations: ['Linked Accounts']
  },
)
Permission.create_if_not_exists(
  name: 'user_preferences.device',
  note: 'Manage %s',
  preferences: {
    translations: ['Devices']
  },
)
Permission.create_if_not_exists(
  name: 'user_preferences.avatar',
  note: 'Manage %s',
  preferences: {
    translations: ['Avatar']
  },
)
Permission.create_if_not_exists(
  name: 'user_preferences.calendar',
  note: 'Access to %s',
  preferences: {
    translations: ['Calendars'],
    required: ['ticket.agent'],
  },
)

Permission.create_if_not_exists(
  name: 'report',
  note: 'Report Interface',
  preferences: {},
)
Permission.create_if_not_exists(
  name: 'ticket',
  note: 'Ticket Interface',
  preferences: {
    disabled: true
  },
)
Permission.create_if_not_exists(
  name: 'ticket.agent',
  note: 'Access to Agent Tickets based on Group Access',
  preferences: {
    not: ['ticket.customer'],
    plugin: ['groups']
  },
)
Permission.create_if_not_exists(
  name: 'ticket.customer',
  note: 'Access to Customer Tickets based on current_user.id and current_user.organization_id',
  preferences: {
    not: ['ticket.agent'],
  },
)
Permission.create_if_not_exists(
  name: 'chat',
  note: 'Access to %s',
  preferences: {
    translations: ['Chat']
  },
)
Permission.create_if_not_exists(
  name: 'chat.agent',
  note: 'Access to %s',
  preferences: {
    translations: ['Chat'],
    not: ['chat.customer'],
  },
)
Permission.create_if_not_exists(
  name: 'cti',
  note: 'CTI',
  preferences: {
    disabled: true
  },
)
Permission.create_if_not_exists(
  name: 'cti.agent',
  note: 'Access to %s',
  preferences: {
    translations: ['CTI'],
    not: ['cti.customer'],
  },
)

admin = Role.find_by(name: 'Admin')
admin.permission_grand('user_preferences')
admin.permission_grand('admin')
admin.permission_grand('report')

agent = Role.find_by(name: 'Agent')
agent.permission_grand('user_preferences')
agent.permission_grand('ticket.agent')
agent.permission_grand('chat.agent')
agent.permission_grand('cti.agent')

customer = Role.find_by(name: 'Customer')
customer.permission_grand('user_preferences.password')
customer.permission_grand('user_preferences.language')
customer.permission_grand('user_preferences.linked_accounts')
customer.permission_grand('user_preferences.avatar')
customer.permission_grand('ticket.customer')

Group.create_if_not_exists(
  id: 1,
  name: 'Users',
  signature_id: signature.id,
  note: 'Standard Group/Pool for Tickets.',
  updated_by_id: 1,
  created_by_id: 1
)

user = User.create_if_not_exists(
  id: 1,
  login: '-',
  firstname: '-',
  lastname: '',
  email: '',
  password: 'root',
  active: false,
  updated_by_id: 1,
  created_by_id: 1
)

UserInfo.current_user_id = 1
roles         = Role.find_by(name: 'Customer')
organizations = Organization.all
groups        = Group.all
org_community = Organization.create_if_not_exists(
  id: 1,
  name: 'Zammad Foundation',
)
user_community = User.create_or_update(
  id: 2,
  login: 'nicole.braun@zammad.org',
  firstname: 'Nicole',
  lastname: 'Braun',
  email: 'nicole.braun@zammad.org',
  password: '',
  active: true,
  roles: [roles],
  organization_id: org_community.id,
)

Link::Type.create_if_not_exists(id: 1, name: 'normal')
Link::Object.create_if_not_exists(id: 1, name: 'Ticket')
Link::Object.create_if_not_exists(id: 2, name: 'Announcement')
Link::Object.create_if_not_exists(id: 3, name: 'Question/Answer')
Link::Object.create_if_not_exists(id: 4, name: 'Idea')
Link::Object.create_if_not_exists(id: 5, name: 'Bug')

Ticket::StateType.create_if_not_exists(id: 1, name: 'new')
Ticket::StateType.create_if_not_exists(id: 2, name: 'open')
Ticket::StateType.create_if_not_exists(id: 3, name: 'pending reminder')
Ticket::StateType.create_if_not_exists(id: 4, name: 'pending action')
Ticket::StateType.create_if_not_exists(id: 5, name: 'closed')
Ticket::StateType.create_if_not_exists(id: 6, name: 'merged')
Ticket::StateType.create_if_not_exists(id: 7, name: 'removed')

Ticket::State.create_if_not_exists(id: 1, name: 'new', state_type_id: Ticket::StateType.find_by(name: 'new').id)
Ticket::State.create_if_not_exists(id: 2, name: 'open', state_type_id: Ticket::StateType.find_by(name: 'open').id)
Ticket::State.create_if_not_exists(id: 3, name: 'pending reminder', state_type_id: Ticket::StateType.find_by(name: 'pending reminder').id, ignore_escalation: true)
Ticket::State.create_if_not_exists(id: 4, name: 'closed', state_type_id: Ticket::StateType.find_by(name: 'closed').id, ignore_escalation: true)
Ticket::State.create_if_not_exists(id: 5, name: 'merged', state_type_id: Ticket::StateType.find_by(name: 'merged').id, ignore_escalation: true)
Ticket::State.create_if_not_exists(id: 6, name: 'removed', state_type_id: Ticket::StateType.find_by(name: 'removed').id, active: false, ignore_escalation: true)
Ticket::State.create_if_not_exists(id: 7, name: 'pending close', state_type_id: Ticket::StateType.find_by(name: 'pending action').id, next_state_id: 4, ignore_escalation: true)

Ticket::Priority.create_if_not_exists(id: 1, name: '1 low')
Ticket::Priority.create_if_not_exists(id: 2, name: '2 normal')
Ticket::Priority.create_if_not_exists(id: 3, name: '3 high')

Ticket::Article::Type.create_if_not_exists(id: 1, name: 'email', communication: true)
Ticket::Article::Type.create_if_not_exists(id: 2, name: 'sms', communication: true)
Ticket::Article::Type.create_if_not_exists(id: 3, name: 'chat', communication: true)
Ticket::Article::Type.create_if_not_exists(id: 4, name: 'fax', communication: true)
Ticket::Article::Type.create_if_not_exists(id: 5, name: 'phone', communication: true)
Ticket::Article::Type.create_if_not_exists(id: 6, name: 'twitter status', communication: true)
Ticket::Article::Type.create_if_not_exists(id: 7, name: 'twitter direct-message', communication: true)
Ticket::Article::Type.create_if_not_exists(id: 8, name: 'facebook feed post', communication: true)
Ticket::Article::Type.create_if_not_exists(id: 9, name: 'facebook feed comment', communication: true)
Ticket::Article::Type.create_if_not_exists(id: 10, name: 'note', communication: false)
Ticket::Article::Type.create_if_not_exists(id: 11, name: 'web', communication: true)

Ticket::Article::Sender.create_if_not_exists(id: 1, name: 'Agent')
Ticket::Article::Sender.create_if_not_exists(id: 2, name: 'Customer')
Ticket::Article::Sender.create_if_not_exists(id: 3, name: 'System')

Macro.create_if_not_exists(
  name: 'Close & Tag as Spam',
  perform: {
    'ticket.state_id' => {
      value: Ticket::State.find_by(name: 'closed').id,
    },
    'ticket.tags' => {
      operator: 'add',
      value: 'spam',
    },
    'ticket.owner_id' => {
      pre_condition: 'current_user.id',
      value: '',
    },
  },
  note: 'example macro',
  active: true,
)

UserInfo.current_user_id = user_community.id
ticket = Ticket.create(
  group_id: Group.find_by(name: 'Users').id,
  customer_id: User.find_by(login: 'nicole.braun@zammad.org').id,
  owner_id: User.find_by(login: '-').id,
  title: 'Welcome to Zammad!',
  state_id: Ticket::State.find_by(name: 'new').id,
  priority_id: Ticket::Priority.find_by(name: '2 normal').id,
)
Ticket::Article.create(
  ticket_id: ticket.id,
  type_id: Ticket::Article::Type.find_by(name: 'phone').id,
  sender_id: Ticket::Article::Sender.find_by(name: 'Customer').id,
  from: 'Zammad Feedback <feedback@zammad.org>',
  body: 'Welcome!

Thank you for choosing Zammad.

You will find updates and patches at https://zammad.org/. Online
documentation is available at https://zammad.org/documentation. Get
involved (discussions, contributing, ...) at https://zammad.org/participate.

Regards,

Your Zammad Team
',
  internal: false,
)

UserInfo.current_user_id = 1
overview_role = Role.find_by(name: 'Agent')
Overview.create_if_not_exists(
  name: 'My assigned Tickets',
  link: 'my_assigned',
  prio: 1000,
  role_id: overview_role.id,
  condition: {
    'ticket.state_id' => {
      operator: 'is',
      value: [ 1, 2, 3, 7 ],
    },
    'ticket.owner_id' => {
      operator: 'is',
      pre_condition: 'current_user.id',
    },
  },
  order: {
    by: 'created_at',
    direction: 'ASC',
  },
  view: {
    d: %w(title customer group created_at),
    s: %w(title customer group created_at),
    m: %w(number title customer group created_at),
    view_mode_default: 's',
  },
)

Overview.create_if_not_exists(
  name: 'Unassigned & Open',
  link: 'all_unassigned',
  prio: 1010,
  role_id: overview_role.id,
  condition: {
    'ticket.state_id' => {
      operator: 'is',
      value: [1, 2, 3],
    },
    'ticket.owner_id' => {
      operator: 'is',
      pre_condition: 'not_set',
    },
  },
  order: {
    by: 'created_at',
    direction: 'ASC',
  },
  view: {
    d: %w(title customer group created_at),
    s: %w(title customer group created_at),
    m: %w(number title customer group created_at),
    view_mode_default: 's',
  },
)

Overview.create_if_not_exists(
  name: 'My pending reached Tickets',
  link: 'my_pending_reached',
  prio: 1020,
  role_id: overview_role.id,
  condition: {
    'ticket.state_id' => {
      operator: 'is',
      value: 3,
    },
    'ticket.owner_id' => {
      operator: 'is',
      pre_condition: 'current_user.id',
    },
    'ticket.pending_time' => {
      operator: 'within next (relative)',
      value: 0,
      range: 'minute',
    },
  },
  order: {
    by: 'created_at',
    direction: 'ASC',
  },
  view: {
    d: %w(title customer group created_at),
    s: %w(title customer group created_at),
    m: %w(number title customer group created_at),
    view_mode_default: 's',
  },
)

Overview.create_if_not_exists(
  name: 'Open',
  link: 'all_open',
  prio: 1030,
  role_id: overview_role.id,
  condition: {
    'ticket.state_id' => {
      operator: 'is',
      value: [1, 2, 3],
    },
  },
  order: {
    by: 'created_at',
    direction: 'ASC',
  },
  view: {
    d: %w(title customer group state owner created_at),
    s: %w(title customer group state owner created_at),
    m: %w(number title customer group state owner created_at),
    view_mode_default: 's',
  },
)

Overview.create_if_not_exists(
  name: 'Pending reached',
  link: 'all_pending_reached',
  prio: 1040,
  role_id: overview_role.id,
  condition: {
    'ticket.state_id' => {
      operator: 'is',
      value: [3],
    },
    'ticket.pending_time' => {
      operator: 'within next (relative)',
      value: 0,
      range: 'minute',
    },
  },
  order: {
    by: 'created_at',
    direction: 'ASC',
  },
  view: {
    d: %w(title customer group owner created_at),
    s: %w(title customer group owner created_at),
    m: %w(number title customer group owner created_at),
    view_mode_default: 's',
  },
)

Overview.create_if_not_exists(
  name: 'Escalated',
  link: 'all_escalated',
  prio: 1050,
  role_id: overview_role.id,
  condition: {
    'ticket.escalation_at' => {
      operator: 'within next (relative)',
      value: '10',
      range: 'minute',
    },
  },
  order: {
    by: 'escalation_at',
    direction: 'ASC',
  },
  view: {
    d: %w(title customer group owner escalation_at),
    s: %w(title customer group owner escalation_at),
    m: %w(number title customer group owner escalation_at),
    view_mode_default: 's',
  },
)

overview_role = Role.find_by(name: 'Customer')
Overview.create_if_not_exists(
  name: 'My Tickets',
  link: 'my_tickets',
  prio: 1100,
  role_id: overview_role.id,
  condition: {
    'ticket.state_id' => {
      operator: 'is',
      value: [ 1, 2, 3, 4, 6, 7 ],
    },
    'ticket.customer_id' => {
      operator: 'is',
      pre_condition: 'current_user.id',
    },
  },
  order: {
    by: 'created_at',
    direction: 'DESC',
  },
  view: {
    d: %w(title customer state created_at),
    s: %w(number title state created_at),
    m: %w(number title state created_at),
    view_mode_default: 's',
  },
)
Overview.create_if_not_exists(
  name: 'My Organization Tickets',
  link: 'my_organization_tickets',
  prio: 1200,
  role_id: overview_role.id,
  organization_shared: true,
  condition: {
    'ticket.state_id' => {
      operator: 'is',
      value: [ 1, 2, 3, 4, 6, 7 ],
    },
    'ticket.organization_id' => {
      operator: 'is',
      pre_condition: 'current_user.organization_id',
    },
  },
  order: {
    by: 'created_at',
    direction: 'DESC',
  },
  view: {
    d: %w(title customer state created_at),
    s: %w(number title customer state created_at),
    m: %w(number title customer state created_at),
    view_mode_default: 's',
  },
)

Channel.create_if_not_exists(
  area: 'Email::Notification',
  options: {
    outbound: {
      adapter: 'smtp',
      options: {
        host: 'host.example.com',
        user: '',
        password: '',
        ssl: true,
      },
    },
  },
  group_id: 1,
  preferences: { online_service_disable: true },
  active: false,
)
Channel.create_if_not_exists(
  area: 'Email::Notification',
  options: {
    outbound: {
      adapter: 'sendmail',
    },
  },
  preferences: { online_service_disable: true },
  active: true,
)

Report::Profile.create_if_not_exists(
  name: '-all-',
  condition: {},
  active: true,
  updated_by_id: 1,
  created_by_id: 1,
)

chat = Chat.create_if_not_exists(
  name: 'default',
  max_queue: 5,
  note: '',
  active: true,
  updated_by_id: 1,
  created_by_id: 1,
)

network = Network.create_if_not_exists(
  id: 1,
  name: 'base',
)

Network::Category::Type.create_if_not_exists(
  id: 1,
  name: 'Announcement',
)
Network::Category::Type.create_if_not_exists(
  id: 2,
  name: 'Idea',
)
Network::Category::Type.create_if_not_exists(
  id: 3,
  name: 'Question',
)
Network::Category::Type.create_if_not_exists(
  id: 4,
  name: 'Bug Report',
)

Network::Privacy.create_if_not_exists(
  id: 1,
  name: 'logged in',
  key: 'loggedIn',
)
Network::Privacy.create_if_not_exists(
  id: 2,
  name: 'logged in and moderator',
  key: 'loggedInModerator',
)
Network::Category.create_if_not_exists(
  id: 1,
  name: 'Announcements',
  network_id: network.id,
  network_category_type_id: Network::Category::Type.find_by(name: 'Announcement').id,
  network_privacy_id: Network::Privacy.find_by(name: 'logged in and moderator').id,
  allow_comments: true,
)
Network::Category.create_if_not_exists(
  id: 2,
  name: 'Questions',
  network_id: network.id,
  allow_comments: true,
  network_category_type_id: Network::Category::Type.find_by(name: 'Question').id,
  network_privacy_id: Network::Privacy.find_by(name: 'logged in').id,
)
Network::Category.create_if_not_exists(
  id: 3,
  name: 'Ideas',
  network_id: network.id,
  network_category_type_id: Network::Category::Type.find_by(name: 'Idea').id,
  network_privacy_id: Network::Privacy.find_by(name: 'logged in').id,
  allow_comments: true,
)
Network::Category.create_if_not_exists(
  id: 4,
  name: 'Bug Reports',
  network_id: network.id,
  network_category_type_id: Network::Category::Type.find_by(name: 'Bug Report').id,
  network_privacy_id: Network::Privacy.find_by(name: 'logged in').id,
  allow_comments: true,
)
item = Network::Item.create(
  title: 'Example Announcement',
  body: 'Some announcement....',
  network_category_id: Network::Category.find_by(name: 'Announcements').id,
)
Network::Item::Comment.create(
  network_item_id: item.id,
  body: 'Some comment....',
)
item = Network::Item.create(
  title: 'Example Question?',
  body: 'Some questions....',
  network_category_id: Network::Category.find_by(name: 'Questions').id,
)
Network::Item::Comment.create(
  network_item_id: item.id,
  body: 'Some comment....',
)
item = Network::Item.create(
  title: 'Example Idea',
  body: 'Some idea....',
  network_category_id: Network::Category.find_by(name: 'Ideas').id,
)
Network::Item::Comment.create(
  network_item_id: item.id,
  body: 'Some comment....',
)
item = Network::Item.create(
  title: 'Example Bug Report',
  body: 'Some bug....',
  network_category_id: Network::Category.find_by(name: 'Bug Reports').id,
)
Network::Item::Comment.create(
  network_item_id: item.id,
  body: 'Some comment....',
)

ObjectManager::Attribute.add(
  force: true,
  object: 'Ticket',
  name: 'title',
  display: 'Title',
  data_type: 'input',
  data_option: {
    type: 'text',
    maxlength: 200,
    null: false,
    translate: false,
  },
  editable: false,
  active: true,
  screens: {
    create_top: {
      '-all-' => {
        null: false,
      },
    },
    edit: {},
  },
  to_create: false,
  to_migrate: false,
  to_delete: false,
  position: 15,
)

ObjectManager::Attribute.add(
  force: true,
  object: 'Ticket',
  name: 'customer_id',
  display: 'Customer',
  data_type: 'user_autocompletion',
  data_option: {
    relation: 'User',
    autocapitalize: false,
    multiple: false,
    guess: true,
    null: false,
    limit: 200,
    placeholder: 'Enter Person or Organization/Company',
    minLengt: 2,
    translate: false,
  },
  editable: false,
  active: true,
  screens: {
    create_top: {
      Agent: {
        null: false,
      },
    },
    edit: {},
  },
  to_create: false,
  to_migrate: false,
  to_delete: false,
  position: 10,
)
ObjectManager::Attribute.add(
  force: true,
  object: 'Ticket',
  name: 'type',
  display: 'Type',
  data_type: 'select',
  data_option: {
    default: '',
    options: {
      'Incident' => 'Incident',
      'Problem'  => 'Problem',
      'Request for Change' => 'Request for Change',
    },
    nulloption: true,
    multiple: false,
    null: true,
    translate: true,
  },
  editable: true,
  active: false,
  screens: {
    create_middle: {
      '-all-' => {
        null: false,
        item_class: 'column',
      },
    },
    edit: {
      Agent: {
        null: false,
      },
    },
  },
  to_create: false,
  to_migrate: false,
  to_delete: false,
  position: 20,
)
ObjectManager::Attribute.add(
  force: true,
  object: 'Ticket',
  name: 'group_id',
  display: 'Group',
  data_type: 'select',
  data_option: {
    default: '',
    relation: 'Group',
    relation_condition: { access: 'rw' },
    nulloption: true,
    multiple: false,
    null: false,
    translate: false,
    only_shown_if_selectable: true,
  },
  editable: false,
  active: true,
  screens: {
    create_middle: {
      '-all-' => {
        null: false,
        item_class: 'column',
      },
    },
    edit: {
      Agent: {
        null: false,
      },
    },
  },
  to_create: false,
  to_migrate: false,
  to_delete: false,
  position: 25,
)
ObjectManager::Attribute.add(
  force: true,
  object: 'Ticket',
  name: 'owner_id',
  display: 'Owner',
  data_type: 'select',
  data_option: {
    default: '',
    relation: 'User',
    relation_condition: { roles: 'Agent' },
    nulloption: true,
    multiple: false,
    null: true,
    translate: false,
  },
  editable: false,
  active: true,
  screens: {
    create_middle: {
      Agent: {
        null: true,
        item_class: 'column',
      },
    },
    edit: {
      Agent: {
        null: true,
      },
    },
  },
  to_create: false,
  to_migrate: false,
  to_delete: false,
  position: 30,
)
ObjectManager::Attribute.add(
  force: true,
  object: 'Ticket',
  name: 'state_id',
  display: 'State',
  data_type: 'select',
  data_option: {
    relation: 'TicketState',
    nulloption: true,
    multiple: false,
    null: false,
    default: 2,
    translate: true,
    filter: [1, 2, 3, 4, 7],
  },
  editable: false,
  active: true,
  screens: {
    create_middle: {
      Agent: {
        null: false,
        item_class: 'column',
      },
      Customer: {
        item_class: 'column',
        nulloption: false,
        null: true,
        filter: [1, 4],
        default: 1,
      },
    },
    edit: {
      Agent: {
        nulloption: false,
        null: false,
        filter: [2, 3, 4, 7],
      },
      Customer: {
        nulloption: false,
        null: true,
        filter: [2, 4],
        default: 2,
      },
    },
  },
  to_create: false,
  to_migrate: false,
  to_delete: false,
  position: 40,
)
ObjectManager::Attribute.add(
  force: true,
  object: 'Ticket',
  name: 'pending_time',
  display: 'Pending till',
  data_type: 'datetime',
  data_option: {
    future: true,
    past: false,
    diff: 24,
    null: true,
    translate: true,
    required_if: {
      state_id: [3, 7]
    },
    shown_if: {
      state_id: [3, 7]
    },
  },
  editable: false,
  active: true,
  screens: {
    create_middle: {
      '-all-' => {
        null: false,
        item_class: 'column',
      },
    },
    edit: {
      Agent: {
        null: false,
      },
    },
  },
  to_create: false,
  to_migrate: false,
  to_delete: false,
  position: 41,
)
ObjectManager::Attribute.add(
  force: true,
  object: 'Ticket',
  name: 'priority_id',
  display: 'Priority',
  data_type: 'select',
  data_option: {
    relation: 'TicketPriority',
    nulloption: false,
    multiple: false,
    null: false,
    default: 2,
    translate: true,
  },
  editable: false,
  active: true,
  screens: {
    create_middle: {
      Agent: {
        null: false,
        item_class: 'column',
      },
    },
    edit: {
      Agent: {
        null: false,
      },
    },
  },
  to_create: false,
  to_migrate: false,
  to_delete: false,
  position: 80,
)

ObjectManager::Attribute.add(
  force: true,
  object: 'Ticket',
  name: 'tags',
  display: 'Tags',
  data_type: 'tag',
  data_option: {
    type: 'text',
    null: true,
    translate: false,
  },
  editable: false,
  active: true,
  screens: {
    create_bottom: {
      Agent: {
        null: true,
      },
    },
    edit: {},
  },
  to_create: false,
  to_migrate: false,
  to_delete: false,
  position: 900,
)

ObjectManager::Attribute.add(
  force: true,
  object: 'TicketArticle',
  name: 'type_id',
  display: 'Type',
  data_type: 'select',
  data_option: {
    relation: 'TicketArticleType',
    nulloption: false,
    multiple: false,
    null: false,
    default: 9,
    translate: true,
  },
  editable: false,
  active: true,
  screens: {
    create_middle: {},
    edit: {
      Agent: {
        null: false,
      },
    },
  },
  to_create: false,
  to_migrate: false,
  to_delete: false,
  position: 100,
)

ObjectManager::Attribute.add(
  force: true,
  object: 'TicketArticle',
  name: 'internal',
  display: 'Visibility',
  data_type: 'select',
  data_option: {
    options: { true: 'internal', false: 'public' },
    nulloption: false,
    multiple: false,
    null: true,
    default: false,
    translate: true,
  },
  editable: false,
  active: true,
  screens: {
    create_middle: {},
    edit: {
      Agent: {
        null: false,
      },
    },
  },
  to_create: false,
  to_migrate: false,
  to_delete: false,
  position: 200,
)

ObjectManager::Attribute.add(
  force: true,
  object: 'TicketArticle',
  name: 'to',
  display: 'To',
  data_type: 'input',
  data_option: {
    type: 'text',
    maxlength: 1000,
    null: true,
  },
  editable: false,
  active: true,
  screens: {
    create_middle: {},
    edit: {
      Agent: {
        null: true,
      },
    },
  },
  to_create: false,
  to_migrate: false,
  to_delete: false,
  position: 300,
)
ObjectManager::Attribute.add(
  force: true,
  object: 'TicketArticle',
  name: 'cc',
  display: 'Cc',
  data_type: 'input',
  data_option: {
    type: 'text',
    maxlength: 1000,
    null: true,
  },
  editable: false,
  active: true,
  screens: {
    create_top: {},
    create_middle: {},
    edit: {
      Agent: {
        null: true,
      },
    },
  },
  to_create: false,
  to_migrate: false,
  to_delete: false,
  position: 400,
)

ObjectManager::Attribute.add(
  force: true,
  object: 'TicketArticle',
  name: 'body',
  display: 'Text',
  data_type: 'richtext',
  data_option: {
    type: 'richtext',
    maxlength: 20_000,
    upload: true,
    rows: 8,
    null: true,
  },
  editable: false,
  active: true,
  screens: {
    create_top: {
      '-all-' => {
        null: false,
      },
    },
    edit: {
      Agent: {
        null: true,
      },
      Customer: {
        null: false,
      },
    },
  },
  to_create: false,
  to_migrate: false,
  to_delete: false,
  position: 600,
)

ObjectManager::Attribute.add(
  force: true,
  object: 'User',
  name: 'login',
  display: 'Login',
  data_type: 'input',
  data_option: {
    type: 'text',
    maxlength: 100,
    null: true,
    autocapitalize: false,
    item_class: 'formGroup--halfSize',
  },
  editable: false,
  active: true,
  screens: {
    signup: {},
    invite_agent: {},
    invite_customer: {},
    edit: {},
    view: {
      '-all-' => {
        shown: false,
      },
    },
  },
  to_create: false,
  to_migrate: false,
  to_delete: false,
  position: 100,
)

ObjectManager::Attribute.add(
  force: true,
  object: 'User',
  name: 'firstname',
  display: 'Firstname',
  data_type: 'input',
  data_option: {
    type: 'text',
    maxlength: 150,
    null: false,
    item_class: 'formGroup--halfSize',
  },
  editable: false,
  active: true,
  screens: {
    signup: {
      '-all-' => {
        null: false,
      },
    },
    invite_agent: {
      '-all-' => {
        null: false,
      },
    },
    invite_customer: {
      '-all-' => {
        null: false,
      },
    },
    edit: {
      '-all-' => {
        null: false,
      },
    },
    view: {
      '-all-' => {
        shown: true,
      },
    },
  },
  to_create: false,
  to_migrate: false,
  to_delete: false,
  position: 200,
)

ObjectManager::Attribute.add(
  force: true,
  object: 'User',
  name: 'lastname',
  display: 'Lastname',
  data_type: 'input',
  data_option: {
    type: 'text',
    maxlength: 150,
    null: false,
    item_class: 'formGroup--halfSize',
  },
  editable: false,
  active: true,
  screens: {
    signup: {
      '-all-' => {
        null: false,
      },
    },
    invite_agent: {
      '-all-' => {
        null: false,
      },
    },
    invite_customer: {
      '-all-' => {
        null: false,
      },
    },
    edit: {
      '-all-' => {
        null: false,
      },
    },
    view: {
      '-all-' => {
        shown: true,
      },
    },
  },
  to_create: false,
  to_migrate: false,
  to_delete: false,
  position: 300,
)

ObjectManager::Attribute.add(
  force: true,
  object: 'User',
  name: 'email',
  display: 'Email',
  data_type: 'input',
  data_option: {
    type: 'email',
    maxlength: 150,
    null: false,
    item_class: 'formGroup--halfSize',
  },
  editable: false,
  active: true,
  screens: {
    signup: {
      '-all-' => {
        null: false,
      },
    },
    invite_agent: {
      '-all-' => {
        null: false,
      },
    },
    invite_customer: {
      '-all-' => {
        null: false,
      },
    },
    edit: {
      '-all-' => {
        null: false,
      },
    },
    view: {
      '-all-' => {
        shown: true,
      },
    },
  },
  to_create: false,
  to_migrate: false,
  to_delete: false,
  position: 400,
)

ObjectManager::Attribute.add(
  force: true,
  object: 'User',
  name: 'web',
  display: 'Web',
  data_type: 'input',
  data_option: {
    type: 'url',
    maxlength: 250,
    null: true,
    item_class: 'formGroup--halfSize',
  },
  editable: false,
  active: true,
  screens: {
    signup: {},
    invite_agent: {},
    invite_customer: {},
    edit: {
      '-all-' => {
        null: true,
      },
    },
    view: {
      '-all-' => {
        shown: true,
      },
    },
  },
  to_create: false,
  to_migrate: false,
  to_delete: false,
  position: 500,
)

ObjectManager::Attribute.add(
  force: true,
  object: 'User',
  name: 'phone',
  display: 'Phone',
  data_type: 'input',
  data_option: {
    type: 'tel',
    maxlength: 100,
    null: true,
    item_class: 'formGroup--halfSize',
  },
  editable: false,
  active: true,
  screens: {
    signup: {},
    invite_agent: {},
    invite_customer: {},
    edit: {
      '-all-' => {
        null: true,
      },
    },
    view: {
      '-all-' => {
        shown: true,
      },
    },
  },
  to_create: false,
  to_migrate: false,
  to_delete: false,
  position: 600,
)

ObjectManager::Attribute.add(
  force: true,
  object: 'User',
  name: 'mobile',
  display: 'Mobile',
  data_type: 'input',
  data_option: {
    type: 'tel',
    maxlength: 100,
    null: true,
    item_class: 'formGroup--halfSize',
  },
  editable: false,
  active: true,
  screens: {
    signup: {},
    invite_agent: {},
    invite_customer: {},
    edit: {
      '-all-' => {
        null: true,
      },
    },
    view: {
      '-all-' => {
        shown: true,
      },
    },
  },
  to_create: false,
  to_migrate: false,
  to_delete: false,
  position: 700,
)

ObjectManager::Attribute.add(
  force: true,
  object: 'User',
  name: 'fax',
  display: 'Fax',
  data_type: 'input',
  data_option: {
    type: 'tel',
    maxlength: 100,
    null: true,
    item_class: 'formGroup--halfSize',
  },
  editable: false,
  active: true,
  screens: {
    signup: {},
    invite_agent: {},
    invite_customer: {},
    edit: {
      '-all-' => {
        null: true,
      },
    },
    view: {
      '-all-' => {
        shown: true,
      },
    },
  },
  to_create: false,
  to_migrate: false,
  to_delete: false,
  position: 800,
)

ObjectManager::Attribute.add(
  force: true,
  object: 'User',
  name: 'organization_id',
  display: 'Organization',
  data_type: 'autocompletion_ajax',
  data_option: {
    multiple: false,
    nulloption: true,
    null: true,
    relation: 'Organization',
    item_class: 'formGroup--halfSize',
  },
  editable: false,
  active: true,
  screens: {
    signup: {},
    invite_agent: {},
    invite_customer: {
      '-all-' => {
        null: true,
      },
    },
    edit: {
      '-all-' => {
        null: true,
      },
    },
    view: {
      '-all-' => {
        shown: true,
      },
    },
  },
  to_create: false,
  to_migrate: false,
  to_delete: false,
  position: 900,
)

ObjectManager::Attribute.add(
  force: true,
  object: 'User',
  name: 'department',
  display: 'Department',
  data_type: 'input',
  data_option: {
    type: 'text',
    maxlength: 200,
    null: true,
    item_class: 'formGroup--halfSize',
  },
  editable: true,
  active: true,
  screens: {
    signup: {},
    invite_agent: {},
    invite_customer: {},
    edit: {
      '-all-' => {
        null: true,
      },
    },
    view: {
      '-all-' => {
        shown: true,
      },
    },
  },
  to_create: false,
  to_migrate: false,
  to_delete: false,
  position: 1000,
)

ObjectManager::Attribute.add(
  force: true,
  object: 'User',
  name: 'street',
  display: 'Street',
  data_type: 'input',
  data_option: {
    type: 'text',
    maxlength: 100,
    null: true,
  },
  editable: true,
  active: false,
  screens: {
    signup: {},
    invite_agent: {},
    invite_customer: {},
    edit: {
      '-all-' => {
        null: true,
      },
    },
    view: {
      '-all-' => {
        shown: true,
      },
    },
  },
  to_create: false,
  to_migrate: false,
  to_delete: false,
  position: 1100,
)

ObjectManager::Attribute.add(
  force: true,
  object: 'User',
  name: 'zip',
  display: 'Zip',
  data_type: 'input',
  data_option: {
    type: 'text',
    maxlength: 100,
    null: true,
    item_class: 'formGroup--halfSize',
  },
  editable: true,
  active: false,
  screens: {
    signup: {},
    invite_agent: {},
    invite_customer: {},
    edit: {
      '-all-' => {
        null: true,
      },
    },
    view: {
      '-all-' => {
        shown: true,
      },
    },
  },
  to_create: false,
  to_migrate: false,
  to_delete: false,
  position: 1200,
)

ObjectManager::Attribute.add(
  force: true,
  object: 'User',
  name: 'city',
  display: 'City',
  data_type: 'input',
  data_option: {
    type: 'text',
    maxlength: 100,
    null: true,
    item_class: 'formGroup--halfSize',
  },
  editable: true,
  active: false,
  screens: {
    signup: {},
    invite_agent: {},
    invite_customer: {},
    edit: {
      '-all-' => {
        null: true,
      },
    },
    view: {
      '-all-' => {
        shown: true,
      },
    },
  },
  to_create: false,
  to_migrate: false,
  to_delete: false,
  position: 1300,
)

ObjectManager::Attribute.add(
  force: true,
  object: 'User',
  name: 'address',
  display: 'Address',
  data_type: 'textarea',
  data_option: {
    type: 'text',
    maxlength: 500,
    null: true,
    item_class: 'formGroup--halfSize',
  },
  editable: true,
  active: true,
  screens: {
    signup: {},
    invite_agent: {},
    invite_customer: {},
    edit: {
      '-all-' => {
        null: true,
      },
    },
    view: {
      '-all-' => {
        shown: true,
      },
    },
  },
  to_create: false,
  to_migrate: false,
  to_delete: false,
  position: 1350,
)

ObjectManager::Attribute.add(
  force: true,
  object: 'User',
  name: 'password',
  display: 'Password',
  data_type: 'input',
  data_option: {
    type: 'password',
    maxlength: 100,
    null: true,
    autocomplete: 'off',
    item_class: 'formGroup--halfSize',
  },
  editable: false,
  active: true,
  screens: {
    signup: {
      '-all-' => {
        null: false,
      },
    },
    invite_agent: {},
    invite_customer: {},
    edit: {
      Admin: {
        null: true,
      },
    },
    view: {}
  },
  to_create: false,
  to_migrate: false,
  to_delete: false,
  position: 1400,
)

ObjectManager::Attribute.add(
  force: true,
  object: 'User',
  name: 'vip',
  display: 'VIP',
  data_type: 'boolean',
  data_option: {
    null: true,
    default: false,
    item_class: 'formGroup--halfSize',
    options: {
      false: 'no',
      true: 'yes',
    },
    translate: true,
  },
  editable: false,
  active: true,
  screens: {
    edit: {
      Admin: {
        null: true,
      },
      Agent: {
        null: true,
      },
    },
    view: {
      '-all-' => {
        shown: false,
      },
    },
  },
  to_create: false,
  to_migrate: false,
  to_delete: false,
  position: 1490,
)

ObjectManager::Attribute.add(
  force: true,
  object: 'User',
  name: 'note',
  display: 'Note',
  data_type: 'richtext',
  data_option: {
    type: 'text',
    maxlength: 250,
    null: true,
    note: 'Notes are visible to agents only, never to customers.',
  },
  editable: false,
  active: true,
  screens: {
    signup: {},
    invite_agent: {},
    invite_customer: {
      '-all-' => {
        null: true,
      },
    },
    edit: {
      '-all-' => {
        null: true,
      },
    },
    view: {
      '-all-' => {
        shown: true,
      },
    },
  },
  to_create: false,
  to_migrate: false,
  to_delete: false,
  position: 1500,
)

ObjectManager::Attribute.add(
  force: true,
  object: 'User',
  name: 'role_ids',
  display: 'Permissions',
  data_type: 'user_permission',
  data_option: {
    null: false,
    item_class: 'checkbox',
  },
  editable: false,
  active: true,
  screens: {
    signup: {},
    invite_agent: {
      '-all-' => {
        null: false,
        default: [Role.lookup(name: 'Agent').id],
      },
    },
    invite_customer: {},
    edit: {
      Admin: {
        null: true,
      },
    },
    view: {
      '-all-' => {
        shown: false,
      },
    },
  },
  to_create: false,
  to_migrate: false,
  to_delete: false,
  position: 1600,
)

ObjectManager::Attribute.add(
  force: true,
  object: 'User',
  name: 'active',
  display: 'Active',
  data_type: 'active',
  data_option: {
    null: true,
    default: true,
  },
  editable: false,
  active: true,
  screens: {
    signup: {},
    invite_agent: {},
    invite_customer: {},
    edit: {
      Admin: {
        null: false,
      },
    },
    view: {
      '-all-' => {
        shown: false,
      },
    },
  },
  to_create: false,
  to_migrate: false,
  to_delete: false,
  position: 1800,
)

ObjectManager::Attribute.add(
  force: true,
  object: 'Organization',
  name: 'name',
  display: 'Name',
  data_type: 'input',
  data_option: {
    type: 'text',
    maxlength: 150,
    null: false,
    item_class: 'formGroup--halfSize',
  },
  editable: false,
  active: true,
  screens: {
    edit: {
      '-all-' => {
        null: false,
      },
    },
    view: {
      '-all-' => {
        shown: true,
      },
    },
  },
  to_create: false,
  to_migrate: false,
  to_delete: false,
  position: 200,
)

ObjectManager::Attribute.add(
  force: true,
  object: 'Organization',
  name: 'shared',
  display: 'Shared organization',
  data_type: 'boolean',
  data_option: {
    null: true,
    default: true,
    note: 'Customers in the organization can view each other items.',
    item_class: 'formGroup--halfSize',
    options: {
      true: 'yes',
      false: 'no',
    },
    translate: true,
  },
  editable: false,
  active: true,
  screens: {
    edit: {
      Admin: {
        null: false,
      },
    },
    view: {
      '-all-' => {
        shown: true,
      },
    },
  },
  to_create: false,
  to_migrate: false,
  to_delete: false,
  position: 1400,
)

ObjectManager::Attribute.add(
  force: true,
  object: 'Organization',
  name: 'domain_assignment',
  display: 'Domain based assignment',
  data_type: 'boolean',
  data_option: {
    null: true,
    default: false,
    note: 'Assign Users based on users domain.',
    item_class: 'formGroup--halfSize',
    options: {
      true: 'yes',
      false: 'no',
    },
    translate: true,
  },
  editable: false,
  active: true,
  screens: {
    edit: {
      Admin: {
        null: false,
      },
    },
    view: {
      '-all-' => {
        shown: true,
      },
    },
  },
  to_create: false,
  to_migrate: false,
  to_delete: false,
  position: 1410,
)

ObjectManager::Attribute.add(
  force: true,
  object: 'Organization',
  name: 'domain',
  display: 'Domain',
  data_type: 'input',
  data_option: {
    type: 'text',
    maxlength: 150,
    null: true,
    item_class: 'formGroup--halfSize',
  },
  editable: false,
  active: true,
  screens: {
    edit: {
      '-all-' => {
        null: true,
      },
    },
    view: {
      '-all-' => {
        shown: true,
      },
    },
  },
  to_create: false,
  to_migrate: false,
  to_delete: false,
  position: 1420,
)

ObjectManager::Attribute.add(
  force: true,
  object: 'Organization',
  name: 'note',
  display: 'Note',
  data_type: 'richtext',
  data_option: {
    type: 'text',
    maxlength: 250,
    null: true,
    note: 'Notes are visible to agents only, never to customers.',
  },
  editable: false,
  active: true,
  screens: {
    edit: {
      '-all-' => {
        null: true,
      },
    },
    view: {
      '-all-' => {
        shown: true,
      },
    },
  },
  to_create: false,
  to_migrate: false,
  to_delete: false,
  position: 1500,
)

ObjectManager::Attribute.add(
  force: true,
  object: 'Organization',
  name: 'active',
  display: 'Active',
  data_type: 'active',
  data_option: {
    null: true,
    default: true,
  },
  editable: false,
  active: true,
  screens: {
    edit: {
      Admin: {
        null: false,
      },
    },
    view: {
      '-all-' => {
        shown: false,
      },
    },
  },
  to_create: false,
  to_migrate: false,
  to_delete: false,
  position: 1800,
)

ObjectManager::Attribute.add(
  force: true,
  object: 'Group',
  name: 'name',
  display: 'Name',
  data_type: 'input',
  data_option: {
    type: 'text',
    maxlength: 150,
    null: false,
  },
  editable: false,
  active: true,
  screens: {
    create: {
      '-all-' => {
        null: false,
      },
    },
    edit: {
      '-all-' => {
        null: false,
      },
    },
    view: {
      '-all-' => {
        shown: true,
      },
    },
  },
  to_create: false,
  to_migrate: false,
  to_delete: false,
  position: 200,
)

ObjectManager::Attribute.add(
  force: true,
  object: 'Group',
  name: 'assignment_timeout',
  display: 'Assignment Timeout',
  data_type: 'integer',
  data_option: {
    maxlength: 150,
    null: true,
    note: 'Assignment timeout in minutes if assigned agent is not working on it. Ticket will be shown as unassigend.',
    min: 0,
    max: 999_999,
  },
  editable: false,
  active: true,
  screens: {
    create: {
      '-all-' => {
        null: true,
      },
    },
    edit: {
      '-all-' => {
        null: true,
      },
    },
  },
  to_create: false,
  to_migrate: false,
  to_delete: false,
  position: 300,
)

ObjectManager::Attribute.add(
  force: true,
  object: 'Group',
  name: 'follow_up_possible',
  display: 'Follow up possible',
  data_type: 'select',
  data_option: {
    default: 'yes',
    options: {
      yes: 'yes',
      new_ticket: 'do not reopen Ticket but create new Ticket'
    },
    null: false,
    note: 'Follow up for closed ticket possible or not.',
    translate: true
  },
  editable: false,
  active: true,
  screens: {
    create: {
      '-all-' => {
        null: true,
      },
    },
    edit: {
      '-all-' => {
        null: true,
      },
    },
  },
  to_create: false,
  to_migrate: false,
  to_delete: false,
  position: 400,
)

ObjectManager::Attribute.add(
  force: true,
  object: 'Group',
  name: 'follow_up_assignment',
  display: 'Assign Follow Ups',
  data_type: 'select',
  data_option: {
    default: 'yes',
    options: {
      true: 'yes',
      false: 'no',
    },
    null: false,
    note: 'Assign follow up to latest agent again.',
    translate: true
  },
  editable: false,
  active: true,
  screens: {
    create: {
      '-all-' => {
        null: true,
      },
    },
    edit: {
      '-all-' => {
        null: true,
      },
    },
  },
  to_create: false,
  to_migrate: false,
  to_delete: false,
  position: 500,
)

ObjectManager::Attribute.add(
  force: true,
  object: 'Group',
  name: 'email_address_id',
  display: 'Email',
  data_type: 'select',
  data_option: {
    default: '',
    multiple: false,
    null: true,
    relation: 'EmailAddress',
    nulloption: true,
    do_not_log: true,
  },
  editable: false,
  active: true,
  screens: {
    create: {
      '-all-' => {
        null: true,
      },
    },
    edit: {
      '-all-' => {
        null: true,
      },
    },
  },
  to_create: false,
  to_migrate: false,
  to_delete: false,
  position: 600,
)

ObjectManager::Attribute.add(
  force: true,
  object: 'Group',
  name: 'signature_id',
  display: 'Signature',
  data_type: 'select',
  data_option: {
    default: '',
    multiple: false,
    null: true,
    relation: 'Signature',
    nulloption: true,
    do_not_log: true,
  },
  editable: false,
  active: true,
  screens: {
    create: {
      '-all-' => {
        null: true,
      },
    },
    edit: {
      '-all-' => {
        null: true,
      },
    },
  },
  to_create: false,
  to_migrate: false,
  to_delete: false,
  position: 600,
)

ObjectManager::Attribute.add(
  force: true,
  object: 'Group',
  name: 'note',
  display: 'Note',
  data_type: 'richtext',
  data_option: {
    type: 'text',
    maxlength: 250,
    null: true,
    note: 'Notes are visible to agents only, never to customers.',
  },
  editable: false,
  active: true,
  screens: {
    create: {
      '-all-' => {
        null: true,
      },
    },
    edit: {
      '-all-' => {
        null: true,
      },
    },
    view: {
      '-all-' => {
        shown: true,
      },
    },
  },
  to_create: false,
  to_migrate: false,
  to_delete: false,
  position: 1500,
)

ObjectManager::Attribute.add(
  force: true,
  object: 'Group',
  name: 'active',
  display: 'Active',
  data_type: 'active',
  data_option: {
    null: true,
    default: true,
  },
  editable: false,
  active: true,
  screens: {
    create: {
      '-all-' => {
        null: true,
      },
    },
    edit: {
      Admin: {
        null: false,
      },
    },
    view: {
      '-all-' => {
        shown: false,
      },
    },
  },
  to_create: false,
  to_migrate: false,
  to_delete: false,
  position: 1800,
)

Scheduler.create_if_not_exists(
  name: 'Process pending tickets',
  method: 'Ticket.process_pending',
  period: 60 * 15,
  prio: 1,
  active: true,
)
Scheduler.create_if_not_exists(
  name: 'Process escalation tickets',
  method: 'Ticket.process_escalation',
  period: 60 * 5,
  prio: 1,
  active: true,
)
Scheduler.create_if_not_exists(
  name: 'Import OTRS diff load',
  method: 'Import::OTRS.diff_worker',
  period: 60 * 3,
  prio: 1,
  active: true,
  updated_by_id: 1,
  created_by_id: 1,
)
Scheduler.create_if_not_exists(
  name: 'Check Channels',
  method: 'Channel.fetch',
  period: 30,
  prio: 1,
  active: true,
  updated_by_id: 1,
  created_by_id: 1,
)
Scheduler.create_if_not_exists(
  name: 'Check streams for Channel',
  method: 'Channel.stream',
  period: 60,
  prio: 1,
  active: true,
  updated_by_id: 1,
  created_by_id: 1,
)
Scheduler.create_if_not_exists(
  name: 'Generate Session data',
  method: 'Sessions.jobs',
  period: 60,
  prio: 1,
  active: true,
  updated_by_id: 1,
  created_by_id: 1,
)
Scheduler.create_if_not_exists(
  name: 'Execute jobs',
  method: 'Job.run',
  period: 5 * 60,
  prio: 2,
  active: true,
  updated_by_id: 1,
  created_by_id: 1,
)
Scheduler.create_if_not_exists(
  name: 'Cleanup expired sessions',
  method: 'SessionHelper.cleanup_expired',
  period: 60 * 60 * 12,
  prio: 2,
  active: true,
  updated_by_id: 1,
  created_by_id: 1,
)
Scheduler.create_if_not_exists(
  name: 'Delete old activity stream entries.',
  method: 'ActivityStream.cleanup',
  period: 1.day,
  prio: 2,
  active: true,
  updated_by_id: 1,
  created_by_id: 1,
)
Scheduler.create_if_not_exists(
  name: 'Delete old entries.',
  method: 'RecentView.cleanup',
  period: 1.day,
  prio: 2,
  active: true,
  updated_by_id: 1,
  created_by_id: 1,
)
Scheduler.create_or_update(
  name: 'Delete old online notification entries.',
  method: 'OnlineNotification.cleanup',
  period: 2.hours,
  prio: 2,
  active: true,
  updated_by_id: 1,
  created_by_id: 1,
)
Scheduler.create_or_update(
  name: 'Delete old token entries.',
  method: 'Token.cleanup',
  period: 30.days,
  prio: 2,
  active: true,
  updated_by_id: 1,
  created_by_id: 1,
)
Scheduler.create_or_update(
  name: 'Closed chat sessions where participients are offline.',
  method: 'Chat.cleanup_close',
  period: 60 * 15,
  prio: 2,
  active: true,
  updated_by_id: 1,
  created_by_id: 1,
)
Scheduler.create_or_update(
  name: 'Cleanup closed sessions.',
  method: 'Chat.cleanup',
  period: 5.days,
  prio: 2,
  active: true,
  updated_by_id: 1,
  created_by_id: 1,
)
Scheduler.create_or_update(
  name: 'Sync calendars with ical feeds.',
  method: 'Calendar.sync',
  period: 1.day,
  prio: 2,
  active: true,
  updated_by_id: 1,
  created_by_id: 1,
)
Scheduler.create_or_update(
  name: 'Generate user based stats.',
  method: 'Stats.generate',
  period: 11.minutes,
  prio: 2,
  active: true,
  updated_by_id: 1,
  created_by_id: 1,
)
Scheduler.create_or_update(
  name: 'Delete old stats store entries.',
  method: 'StatsStore.cleanup',
  period: 31.days,
  prio: 2,
  active: true,
  updated_by_id: 1,
  created_by_id: 1,
)
Scheduler.create_if_not_exists(
  name: 'Cleanup HttpLog',
  method: 'HttpLog.cleanup',
  period: 24 * 60 * 60,
  prio: 2,
  active: true,
  updated_by_id: 1,
  created_by_id: 1,
)

Trigger.create_or_update(
  name: 'auto reply (on new tickets)',
  condition: {
    'ticket.action' => {
      'operator' => 'is',
      'value' => 'create',
    },
    'ticket.state_id' => {
      'operator' => 'is not',
      'value' => Ticket::State.lookup(name: 'closed').id,
    },
    'article.type_id' => {
      'operator' => 'is',
      'value' => [
        Ticket::Article::Type.lookup(name: 'email').id,
        Ticket::Article::Type.lookup(name: 'phone').id,
        Ticket::Article::Type.lookup(name: 'web').id,
      ],
    },
    'article.sender_id' => {
      'operator' => 'is',
      'value' => Ticket::Article::Sender.lookup(name: 'Customer').id,
    },
  },
  perform: {
    'notification.email' => {
      'body' => '<div>Your request <b>(#{config.ticket_hook}#{ticket.number})</b> has been received and will be reviewed by our support staff.</div>
<br/>
<div>To provide additional information, please reply to this email or click on the following link (for initial login, please request a new password):
<a href="#{config.http_type}://#{config.fqdn}/#ticket/zoom/#{ticket.id}">#{config.http_type}://#{config.fqdn}/#ticket/zoom/#{ticket.id}</a>
</div>
<br/>
<div>Your #{config.product_name} Team</div>
<br/>
<div><i><a href="https://zammad.com">Zammad</a>, your customer support system</i></div>',
      'recipient' => 'ticket_customer',
      'subject' => 'Thanks for your inquiry (#{ticket.title})',
    },
  },
  active: true,
  created_by_id: 1,
  updated_by_id: 1,
)
Trigger.create_or_update(
  name: 'auto reply (on follow up of tickets)',
  condition: {
    'ticket.action' => {
      'operator' => 'is',
      'value' => 'update',
    },
    'article.sender_id' => {
      'operator' => 'is',
      'value' => Ticket::Article::Sender.lookup(name: 'Customer').id,
    },
    'article.type_id' => {
      'operator' => 'is',
      'value' => [
        Ticket::Article::Type.lookup(name: 'email').id,
        Ticket::Article::Type.lookup(name: 'phone').id,
        Ticket::Article::Type.lookup(name: 'web').id,
      ],
    },
  },
  perform: {
    'notification.email' => {
      'body' => '<div>Your follow up for <b>(#{config.ticket_hook}#{ticket.number})</b> has been received and will be reviewed by our support staff.</div>
<br/>
<div>To provide additional information, please reply to this email or click on the following link:
<a href="#{config.http_type}://#{config.fqdn}/#ticket/zoom/#{ticket.id}">#{config.http_type}://#{config.fqdn}/#ticket/zoom/#{ticket.id}</a>
</div>
<br/>
<div>Your #{config.product_name} Team</div>
<br/>
<div><i><a href="https://zammad.com">Zammad</a>, your customer support system</i></div>',
      'recipient' => 'ticket_customer',
      'subject' => 'Thanks for your follow up (#{ticket.title})',
    },
  },
  active: false,
  created_by_id: 1,
  updated_by_id: 1,
)

Trigger.create_or_update(
  name: 'customer notification (on owner change)',
  condition: {
    'ticket.owner_id' => {
      'operator' => 'has changed',
      'pre_condition' => 'current_user.id',
      'value' => '',
      'value_completion' => '',
    }
  },
  perform: {
    'notification.email' => {
      'body' => '<p>The owner of ticket (Ticket##{ticket.number}) has changed and is now "#{ticket.owner.firstname} #{ticket.owner.lastname}".<p>
<br/>
<p>To provide additional information, please reply to this email or click on the following link:
<a href="#{config.http_type}://#{config.fqdn}/#ticket/zoom/#{ticket.id}">#{config.http_type}://#{config.fqdn}/#ticket/zoom/#{ticket.id}</a>
</p>
<br/>
<p><i><a href="https://zammad.com">Zammad</a>, your customer support system</i></p>',
      'recipient' => 'ticket_customer',
      'subject' => 'Owner has changed (#{ticket.title})',
    },
  },
  active: false,
  created_by_id: 1,
  updated_by_id: 1,
)

Karma::Activity.create_or_update(
  name: 'ticket create',
  description: 'You have created a ticket',
  score: 10,
  once_ttl: 60,
)
Karma::Activity.create_or_update(
  name: 'ticket close',
  description: 'You have closed a ticket',
  score: 5,
  once_ttl: 60,
)
Karma::Activity.create_or_update(
  name: 'ticket answer 1h',
  description: 'You have answered a ticket within 1h',
  score: 25,
  once_ttl: 60,
)
Karma::Activity.create_or_update(
  name: 'ticket answer 2h',
  description: 'You have answered a ticket within 2h',
  score: 20,
  once_ttl: 60,
)
Karma::Activity.create_or_update(
  name: 'ticket answer 12h',
  description: 'You have answered a ticket within 12h',
  score: 10,
  once_ttl: 60,
)
Karma::Activity.create_or_update(
  name: 'ticket answer 24h',
  description: 'You have answered a ticket within 24h',
  score: 5,
  once_ttl: 60,
)
Karma::Activity.create_or_update(
  name: 'ticket pending state',
  description: 'Usage of advanced features',
  score: 2,
  once_ttl: 60,
)
Karma::Activity.create_or_update(
  name: 'ticket escalated',
  description: 'You have escalated tickets',
  score: -5,
  once_ttl: 60 * 60 * 24,
)
Karma::Activity.create_or_update(
  name: 'ticket reminder overdue (+2 days)',
  description: 'You have tickets that are over 2 days overdue',
  score: -5,
  once_ttl: 60 * 60 * 24,
)
Karma::Activity.create_or_update(
  name: 'text module',
  description: 'Usage of advanced features',
  score: 4,
  once_ttl: 60 * 30,
)
Karma::Activity.create_or_update(
  name: 'tagging',
  description: 'Usage of advanced features',
  score: 4,
  once_ttl: 60 * 60 * 4,
)

# reset primary key sequences
DbHelper.import_post

# install locales and translations
Locale.create_if_not_exists(
  locale: 'en-us',
  alias: 'en',
  name: 'English (United States)',
)
Locale.sync
Translation.sync
Calendar.init_setup

# install all packages in auto_install
Package.auto_install<|MERGE_RESOLUTION|>--- conflicted
+++ resolved
@@ -2201,10 +2201,7 @@
   frontend: false
 )
 Setting.create_if_not_exists(
-<<<<<<< HEAD
   title: 'Defines postmaster filter.',
-=======
-  title: 'Define postmaster filter.',
   name: '0014_postmaster_filter_own_notification_loop_detection',
   area: 'Postmaster::PreFilter',
   description: 'Define postmaster filter to check if email is a own created notification email, then ignore it to prevent email loops.',
@@ -2213,8 +2210,7 @@
   frontend: false
 )
 Setting.create_if_not_exists(
-  title: 'Define postmaster filter.',
->>>>>>> b86e1820
+  title: 'Defines postmaster filter.',
   name: '0015_postmaster_filter_identify_sender',
   area: 'Postmaster::PreFilter',
   description: 'Defines postmaster filter to identify sender user.',
