class App.UserZoom extends App.Controller
  constructor: (params) ->
    super

    # check authentication
    return if !@authenticate()

<<<<<<< HEAD
    start = (user) =>
      @user = user
      @render()

    App.User.retrieve( @user_id, start, true )
=======
    @navupdate '#'

    App.User.full( @user_id, @render )
>>>>>>> e51b376b

  meta: =>
    meta =
      url: @url()
      id:  @user_id

<<<<<<< HEAD
    if @user
      meta.head       = @user.displayName()
      meta.title      = @user.displayName()
      meta.iconClass  = @user.icon()
=======
    user = App.User.find( @user_id )
    if user
      meta.head  = user.displayName()
      meta.title = user.displayName()
>>>>>>> e51b376b
    meta

  url: =>
    '#user/zoom/' + @user_id

  activate: =>
    @navupdate '#'

  changed: =>
    formCurrent = @formParam( @el.find('.ticket-update') )
    diff = difference( @formDefault, formCurrent )
    return false if !diff || _.isEmpty( diff )
    return true

  render: (user) =>

    @html App.view('user_zoom')(
      user:  user
    )

    new App.UpdateTastbar(
      genericObject: user
    )

    new App.UpdateHeader(
      el:            @el
      genericObject: user
    )

    # start action controller
    new ActionRow(
      el:   @el.find('.action')
      user: user
      ui:   @
    )

    new Widgets(
      el:   @el.find('.widgets')
      user: user
      ui:   @
    )

class Widgets extends App.Controller
  constructor: ->
    super
    @render()

  render: ->

    new App.WidgetUser(
      el:      @el
      user_id: @user.id
    )

class ActionRow extends App.Controller
  events:
    'click [data-type=history]':  'history_dialog'
    'click [data-type=merge]':    'merge_dialog'

  constructor: ->
    super
    @render()

  render: ->
    @html App.view('user_zoom/actions')()

  history_dialog: (e) ->
    e.preventDefault()
    new App.UserHistory( user_id: @user.id )

  merge_dialog: (e) ->
    e.preventDefault()
    new App.TicketMerge( ticket: @ticket, task_key: @ui.task_key )

  customer_dialog: (e) ->
    e.preventDefault()
    new App.TicketCustomer( ticket: @ticket, ui: @ui )


class Router extends App.ControllerPermanent
  constructor: (params) ->
    super

    # cleanup params
    clean_params =
      user_id:  params.user_id

    App.TaskManager.add( 'User-' + @user_id, 'UserZoom', clean_params )

App.Config.set( 'user/zoom/:user_id', Router, 'Routes' )<|MERGE_RESOLUTION|>--- conflicted
+++ resolved
@@ -5,34 +5,21 @@
     # check authentication
     return if !@authenticate()
 
-<<<<<<< HEAD
-    start = (user) =>
-      @user = user
-      @render()
 
-    App.User.retrieve( @user_id, start, true )
-=======
     @navupdate '#'
 
     App.User.full( @user_id, @render )
->>>>>>> e51b376b
 
   meta: =>
     meta =
       url: @url()
       id:  @user_id
 
-<<<<<<< HEAD
-    if @user
-      meta.head       = @user.displayName()
-      meta.title      = @user.displayName()
-      meta.iconClass  = @user.icon()
-=======
     user = App.User.find( @user_id )
     if user
-      meta.head  = user.displayName()
-      meta.title = user.displayName()
->>>>>>> e51b376b
+      meta.head       = user.displayName()
+      meta.title      = user.displayName()
+      meta.iconClass  = @user.icon()
     meta
 
   url: =>
