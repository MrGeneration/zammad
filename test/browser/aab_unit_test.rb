# encoding: utf-8
require 'browser_test_helper'

class AAbUnitTest < TestCase
  def test_core
    tests = [
      {
        :name     => 'start',
        :instance => browser_instance,
        :url      => browser_url + '/tests-core',
        :action   => [
          {
            :execute => 'wait',
            :value   => 8,
          },
          {
            :execute      => 'match',
            :css          => '.result .failed',
            :value        => '0',
            :match_result => true,
          },
        ],
      },
    ]
    browser_single_test(tests)
  end
<<<<<<< HEAD
  def test_ui
=======
  def test_model
>>>>>>> 188e21d3
    tests = [
      {
        :name     => 'start',
        :instance => browser_instance,
<<<<<<< HEAD
        :url      => browser_url + '/tests-ui',
=======
        :url      => browser_url + '/tests-model',
>>>>>>> 188e21d3
        :action   => [
          {
            :execute => 'wait',
            :value   => 8,
          },
          {
            :execute      => 'match',
            :css          => '.result .failed',
            :value        => '0',
            :match_result => true,
          },
        ],
      },
    ]
    browser_single_test(tests)
  end
  def test_form
    tests = [
      {
        :name     => 'start',
        :instance => browser_instance,
        :url      => browser_url + '/tests-form',
        :action   => [
          {
            :execute => 'wait',
            :value   => 8,
          },
          {
            :execute      => 'match',
            :css          => '.result .failed',
            :value        => '0',
            :match_result => true,
          },
        ],
      },
    ]
    browser_single_test(tests)
  end
  def test_table
    tests = [
      {
        :name     => 'start',
        :instance => browser_instance,
        :url      => browser_url + '/tests-table',
        :action   => [
          {
            :execute => 'wait',
            :value   => 8,
          },
          {
            :execute      => 'match',
            :css          => '.result .failed',
            :value        => '0',
            :match_result => true,
          },
        ],
      },
    ]
    browser_single_test(tests)
  end
end<|MERGE_RESOLUTION|>--- conflicted
+++ resolved
@@ -24,20 +24,34 @@
     ]
     browser_single_test(tests)
   end
-<<<<<<< HEAD
   def test_ui
-=======
-  def test_model
->>>>>>> 188e21d3
     tests = [
       {
         :name     => 'start',
         :instance => browser_instance,
-<<<<<<< HEAD
         :url      => browser_url + '/tests-ui',
-=======
+        :action   => [
+          {
+            :execute => 'wait',
+            :value   => 8,
+          },
+          {
+            :execute      => 'match',
+            :css          => '.result .failed',
+            :value        => '0',
+            :match_result => true,
+          },
+        ],
+      },
+    ]
+    browser_single_test(tests)
+  end
+  def test_model
+    tests = [
+      {
+        :name     => 'start',
+        :instance => browser_instance,
         :url      => browser_url + '/tests-model',
->>>>>>> 188e21d3
         :action   => [
           {
             :execute => 'wait',
