# Copyright (C) 2012-2016 Zammad Foundation, http://zammad-foundation.org/

class Overview < ApplicationModel
  include NotifiesClients
  include LatestChangeObserved
<<<<<<< HEAD
  include ValidatesCondition
=======
  include Seedable
>>>>>>> 526ec695

  load 'overview/assets.rb'
  include Overview::Assets

  has_and_belongs_to_many :roles, after_add: :cache_update, after_remove: :cache_update, class_name: 'Role'
  has_and_belongs_to_many :users, after_add: :cache_update, after_remove: :cache_update
  store     :condition
  store     :order
  store     :view
  validates :name, presence: true

  before_create :fill_link_on_create, :fill_prio
  before_update :fill_link_on_update

  private

  def fill_prio
    return true if prio
    self.prio = 9999
  end

  def fill_link_on_create
    return true if !link.empty?
    self.link = link_name(name)
  end

  def fill_link_on_update
    return true if link.empty?
    return true if !changes['name']
    self.link = link_name(name)
  end

  def link_name(name)
    link = name.downcase
    link.gsub!(/\s/, '_')
    link.gsub!(/[^0-9a-z]/i, '_')
    link.gsub!(/_+/, '_')
    link
  end

end<|MERGE_RESOLUTION|>--- conflicted
+++ resolved
@@ -3,11 +3,8 @@
 class Overview < ApplicationModel
   include NotifiesClients
   include LatestChangeObserved
-<<<<<<< HEAD
   include ValidatesCondition
-=======
   include Seedable
->>>>>>> 526ec695
 
   load 'overview/assets.rb'
   include Overview::Assets
