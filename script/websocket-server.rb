#!/usr/bin/env ruby
# Copyright (C) 2012-2013 Zammad Foundation, http://zammad-foundation.org/
# rubocop:disable Rails/TimeZone

$LOAD_PATH << './lib'
require 'rubygems'
require 'eventmachine'
require 'em-websocket'
require 'json'
require 'fileutils'
require 'sessions'
require 'optparse'
require 'daemons'

# Look for -o with argument, and -I and -D boolean arguments
@options = {
  p: 6042,
  b: '0.0.0.0',
  s: false,
  v: false,
  d: false,
  k: '/path/to/server.key',
  c: '/path/to/server.crt',
  i: Dir.pwd.to_s + '/tmp/pids/websocket.pid'
}

tls_options = {}
OptionParser.new do |opts|
  opts.banner = 'Usage: websocket-server.rb start|stop [options]'

  opts.on('-d', '--daemon', 'start as daemon') do |d|
    @options[:d] = d
  end
  opts.on('-v', '--verbose', 'enable debug messages') do |d|
    @options[:v] = d
  end
  opts.on('-p', '--port [OPT]', 'port of websocket server') do |p|
    @options[:p] = p
  end
  opts.on('-b', '--bind [OPT]', 'bind address') do |b|
    @options[:b] = b
  end
  opts.on('-s', '--secure', 'enable secure connections') do |s|
    @options[:s] = s
  end
  opts.on('-i', '--pid [OPT]', 'pid, default is tmp/pids/websocket.pid') do |i|
    @options[:i] = i
  end
  opts.on('-k', '--private-key [OPT]', '/path/to/server.key for secure connections') do |k|
    tls_options[:private_key_file] = k
  end
  opts.on('-c', '--certificate [OPT]', '/path/to/server.crt for secure connections') do |c|
    tls_options[:cert_chain_file] = c
  end
end.parse!

if ARGV[0] != 'start' && ARGV[0] != 'stop'
  puts "Usage: #{File.basename(__FILE__)} start|stop [options]"
  exit
end

if ARGV[0] == 'stop'
  puts "Stopping websocket server"


  puts "Stopping websocket server (pid:#{@options[:i]})"

  # read pid
  pid = File.open( @options[:i].to_s  ).read
  pid.gsub!(/\r|\n/, '')

  # kill
  Process.kill( 9, pid.to_i )
  exit
end
<<<<<<< HEAD
puts "Starting websocket server on #{ @options[:b] }:#{ @options[:p] } (secure:#{ @options[:s].to_s },pid:#{@options[:i].to_s})"
if ARGV[0] == 'start'  && @options[:d]
=======
if ARGV[0] == 'start' && @options[:d]

  puts "Starting websocket server on #{@options[:b]}:#{@options[:p]} (secure:#{@options[:s]},pid:#{@options[:i]})"
>>>>>>> b5189dfe

  Daemons.daemonize

  # create pid file
  daemon_pid = File.new( @options[:i].to_s, 'w' )
  daemon_pid.sync = true
  daemon_pid.puts(Process.pid.to_s)
  daemon_pid.close
end

@clients = {}
EventMachine.run {
  EventMachine::WebSocket.start( host: @options[:b], port: @options[:p], secure: @options[:s], tls_options: tls_options ) do |ws|

    # register client connection
    ws.onopen {
      client_id = ws.object_id.to_s
      log 'notice', 'Client connected.', client_id
      Sessions.create( client_id, {}, { type: 'websocket' } )

      if !@clients.include? client_id
        @clients[client_id] = {
          websocket:   ws,
          last_ping:   Time.now.utc.to_i,
          error_count: 0,
        }
      end
    }

    # unregister client connection
    ws.onclose {
      client_id = ws.object_id.to_s
      log 'notice', 'Client disconnected.', client_id

      # removed from current client list
      if @clients.include? client_id
        @clients.delete client_id
      end

      Sessions.destory( client_id )
    }

    # manage messages
    ws.onmessage { |msg|

      client_id = ws.object_id.to_s
      log 'debug', "received: #{msg} ", client_id
      begin
        data = JSON.parse(msg)
      rescue => e
        log 'error', "can't parse message: #{msg}, #{e.inspect}", client_id
        next
      end

      # check if connection already exists
      next if !@clients[client_id]

      # spool messages for new connects
      if data['spool']
        Sessions.spool_create(msg)
      end

      # get spool messages and send them to new client connection
      if data['action'] == 'spool'

        # error handling
        if data['timestamp']
          log 'notice', "request spool data > '#{Time.at(data['timestamp']).utc.iso8601}'", client_id
        else
          log 'notice', 'request spool with init data', client_id
        end

        if @clients[client_id] && @clients[client_id][:session] && @clients[client_id][:session]['id']
          spool = Sessions.spool_list( data['timestamp'], @clients[client_id][:session]['id'] )
          spool.each { |item|

            # create new msg to push to client
            if item[:type] == 'direct'
              log 'notice', "send spool to (user_id=#{@clients[client_id][:session]['id']})", client_id
              websocket_send(client_id, item[:message])
            else
              log 'notice', 'send spool', client_id
              websocket_send(client_id, item[:message])
            end
          }
        else
          log 'error', "can't send spool, session not authenticated", client_id
        end

        # send spool:sent event to client
        log 'notice', 'send spool:sent event', client_id
        message = {
          event: 'spool:sent',
          data: {
            timestamp: Time.now.utc.to_i,
          },
        }
        websocket_send(client_id, message)
      end

      # get session
      if data['action'] == 'login'
        @clients[client_id][:session] = data['session']
        Sessions.create( client_id, data['session'], { type: 'websocket' } )

        # remember ping, send pong back
      elsif data['action'] == 'ping'
        Sessions.touch(client_id)
        @clients[client_id][:last_ping] = Time.now.utc.to_i
        message = {
          action: 'pong',
        }
        websocket_send(client_id, message)

        # broadcast
      elsif data['action'] == 'broadcast'

        # list all current clients
        client_list = Sessions.list
        client_list.each {|local_client_id, local_client|
          if local_client_id != client_id

            # broadcast to recipient list
            if data['recipient']
              if data['recipient'].class != Hash
                log 'error', "recipient attribute isn't a hash '#{data['recipient'].inspect}'"
              else
                if !data['recipient'].key?('user_id')
                  log 'error', "need recipient.user_id attribute '#{data['recipient'].inspect}'"
                else
                  if data['recipient']['user_id'].class != Array
                    log 'error', "recipient.user_id attribute isn't an array '#{data['recipient']['user_id'].inspect}'"
                  else
                    data['recipient']['user_id'].each { |user_id|

                      next if local_client[:user]['id'].to_i != user_id.to_i

                      log 'notice', "send broadcast from (#{client_id}) to (user_id=#{user_id})", local_client_id
                      if local_client[:meta][:type] == 'websocket' && @clients[ local_client_id ]
                        websocket_send(local_client_id, data)
                      else
                        Sessions.send(local_client_id, data)
                      end
                    }
                  end
                end
              end

              # broadcast every client
            else
              log 'notice', "send broadcast from (#{client_id})", local_client_id
              if local_client[:meta][:type] == 'websocket' && @clients[ local_client_id ]
                websocket_send(local_client_id, data)
              else
                Sessions.send(local_client_id, data)
              end
            end
          else
            log 'notice', 'do not send broadcast to it self', client_id
          end
        }
      end
    }
  end

  # check unused connections
  EventMachine.add_timer(0.5) {
    check_unused_connections
  }

  # check open unused connections, kick all connection without activitie in the last 2 minutes
  EventMachine.add_periodic_timer(120) {
    check_unused_connections
  }

  EventMachine.add_periodic_timer(20) {

    # websocket
    log 'notice', "Status: websocket clients: #{@clients.size}"
    @clients.each { |client_id, _client|
      log 'notice', 'working...', client_id
    }

    # ajax
    client_list = Sessions.list
    clients = 0
    client_list.each {|_client_id, client|
      next if client[:meta][:type] == 'websocket'
      clients = clients + 1
    }
    log 'notice', "Status: ajax clients: #{clients}"
    client_list.each {|client_id, client|
      next if client[:meta][:type] == 'websocket'
      log 'notice', 'working...', client_id
    }

  }

  EventMachine.add_periodic_timer(0.4) {
    next if @clients.size == 0
    #log 'debug', 'checking for data to send...'
    @clients.each { |client_id, client|
      next if client[:disconnect]
      log 'debug', 'checking for data...', client_id
      begin
        queue = Sessions.queue( client_id )
        if queue && queue[0]
          log 'notice', 'send data to client', client_id
          websocket_send(client_id, queue)
        end
      rescue => e

        log 'error', 'problem:' + e.inspect, client_id

        # disconnect client
        client[:error_count] += 1
        if client[:error_count] > 20
          if @clients.include? client_id
            @clients.delete client_id
          end
        end
      end
    }
  }

  def websocket_send(client_id, data)
    if data.class != Array
      msg = "[#{data.to_json}]"
    else
      msg = data.to_json
    end
    log 'debug', "send #{msg}", client_id
    if !@clients[client_id]
      log 'error', "no such @clients for #{client_id}", client_id
      return
    end
    @clients[client_id][:websocket].send(msg)
  end

  def check_unused_connections
    log 'notice', 'check unused idle connections...'

    idle_time_in_sec = 4 * 60

    # close unused web socket sessions
    @clients.each { |client_id, client|

      next if ( client[:last_ping].to_i + idle_time_in_sec ) >= Time.now.utc.to_i

      log 'notice', 'closing idle websocket connection', client_id

      # remember to not use this connection anymore
      client[:disconnect] = true

      # try to close regular
      client[:websocket].close_websocket

      # delete session from client list
      sleep 0.3
      @clients.delete(client_id)
    }

    # close unused ajax long polling sessions
    clients = Sessions.destory_idle_sessions(idle_time_in_sec)
    clients.each { |client_id|
      log 'notice', 'closing idle long polling connection', client_id
    }
  end

  def log( level, data, client_id = '-' )
    if !@options[:v]
      return if level == 'debug'
    end
    puts "#{Time.now.utc.iso8601}:client(#{client_id}) #{data}"
    #puts "#{Time.now.utc.iso8601}:#{ level }:client(#{ client_id }) #{ data }"
  end

}<|MERGE_RESOLUTION|>--- conflicted
+++ resolved
@@ -73,14 +73,9 @@
   Process.kill( 9, pid.to_i )
   exit
 end
-<<<<<<< HEAD
-puts "Starting websocket server on #{ @options[:b] }:#{ @options[:p] } (secure:#{ @options[:s].to_s },pid:#{@options[:i].to_s})"
-if ARGV[0] == 'start'  && @options[:d]
-=======
+
 if ARGV[0] == 'start' && @options[:d]
-
   puts "Starting websocket server on #{@options[:b]}:#{@options[:p]} (secure:#{@options[:s]},pid:#{@options[:i]})"
->>>>>>> b5189dfe
 
   Daemons.daemonize
 
