--- conflicted
+++ resolved
@@ -345,16 +345,12 @@
 
     @configure_attributes_article = [
       { name: 'ticket_article_type_id',   display: 'Type',        tag: 'select',   multiple: false, null: true, relation: 'TicketArticleType', filter: @edit_form, default: '9', translate: true, class: 'medium' },
-      { name: 'internal',                 display: 'Visability',  tag: 'select',   null: true, options: { true: 'internal', false: 'public' }, class: 'medium', item_class: '', default: false },
+      { name: 'internal',                 display: 'Visibility',  tag: 'select',   null: true, options: { true: 'internal', false: 'public' }, class: 'medium', item_class: '', default: false },
       { name: 'to',                       display: 'To',          tag: 'input',    type: 'text', limit: 100, null: true, class: 'span7', hide: true },
       { name: 'cc',                       display: 'Cc',          tag: 'input',    type: 'text', limit: 100, null: true, class: 'span7', hide: true },
 #      { name: 'subject',                  display: 'Subject',     tag: 'input',    type: 'text', limit: 100, null: true, class: 'span7', hide: true },
       { name: 'in_reply_to',              display: 'In Reply to', tag: 'input',    type: 'text', limit: 100, null: true, class: 'span7', item_class: 'hide' },
       { name: 'body',                     display: 'Text',        tag: 'textarea', rows: 6,  limit: 100, null: true, class: 'span7', item_class: '', upload: true },
-<<<<<<< HEAD
-=======
-      { name: 'internal',                 display: 'Visibility',  tag: 'select',   null: true, options: { true: 'internal', false: 'public' }, class: 'medium', item_class: '', default: false },
->>>>>>> 79bd92c7
     ]
     if @isRole('Customer')
       @configure_attributes_article = [
@@ -439,11 +435,7 @@
         @el.find('.ticket-update').parent().parent().find('.reset-message').show()
         @el.find('.ticket-update').parent().parent().find('.reset-message').removeClass('hide')
         App.TaskManager.update( @task_key, { 'state': currentData })
-<<<<<<< HEAD
     @interval( update, 3000, 'autosave' )
-=======
-    @interval( update, 2800, 'autosave' )
->>>>>>> 79bd92c7
 
   update: (e) =>
     e.preventDefault()
