<<<<<<< HEAD
<div class="sidebar">
  <div class="widgets"></div>
  <div class="action"></div>
</div>
<div class="main flex">
=======
<div class="content-two">
  <div class="sidebar">
    <div class="widgets"></div>
    <div class="action"></div>
  </div>
  <div class="main">

    <div class="page-header">
      <h1></h1>
    </div>

    <div class="main-overviews" id="sortable"></div>
>>>>>>> 55813248

  <div class="page-header">
    <h1><%= @organization.displayName() %></h1>
  </div>

</div><|MERGE_RESOLUTION|>--- conflicted
+++ resolved
@@ -1,26 +1,13 @@
-<<<<<<< HEAD
 <div class="sidebar">
   <div class="widgets"></div>
   <div class="action"></div>
 </div>
 <div class="main flex">
-=======
-<div class="content-two">
-  <div class="sidebar">
-    <div class="widgets"></div>
-    <div class="action"></div>
-  </div>
-  <div class="main">
-
-    <div class="page-header">
-      <h1></h1>
-    </div>
-
-    <div class="main-overviews" id="sortable"></div>
->>>>>>> 55813248
 
   <div class="page-header">
-    <h1><%= @organization.displayName() %></h1>
+    <h1></h1>
   </div>
 
+  <div class="main-overviews" id="sortable"></div>
+
 </div>