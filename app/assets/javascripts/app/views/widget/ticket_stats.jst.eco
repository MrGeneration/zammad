<% if @user && @user.organization: %>
  <div class="tabs wide-tabs horizontal">
    <div class="tab js-userTab active"><%- @T('Tickets of User') %> <%- "(" + @user_total + ")" %></div>
    <div class="tab js-orgTab"><%- @T('Tickets of Organization') %> <%- "(" + @org_total + ")" %></div>
  </div>
<% end %>

<<<<<<< HEAD
<div class="js-user <% if !@user && @organization: %>hide<% end %>">
  <div class="userZoom-ticketLists horizontal">
    <div class="userZoom-ticketList js-user-open-tickets"></div>
    <div class="userZoom-ticketList js-user-closed-tickets"></div>
=======
<div class="js-user">
  <div class="profile-ticketLists horizontal">
    <div class="profile-ticketList js-user-open-tickets"></div>
    <div class="profile-ticketList js-user-closed-tickets"></div>
>>>>>>> a000655e
  </div>

  <div class="frequency stat-widget vertical js-user-frequency"></div>
</div>

<<<<<<< HEAD
<div class="js-org <% if @user: %>hide<% end %>">
  <div class="userZoom-ticketLists horizontal">
    <div class="userZoom-ticketList js-org-open-tickets"></div>
    <div class="userZoom-ticketList js-org-closed-tickets"></div>
=======
<div class="js-org hide">
  <div class="profile-ticketLists horizontal">
    <div class="profile-ticketList js-org-open-tickets"></div>
    <div class="profile-ticketList js-org-closed-tickets"></div>
>>>>>>> a000655e
  </div>

  <div class="frequency stat-widget vertical js-org-frequency"></div>
</div><|MERGE_RESOLUTION|>--- conflicted
+++ resolved
@@ -5,33 +5,19 @@
   </div>
 <% end %>
 
-<<<<<<< HEAD
 <div class="js-user <% if !@user && @organization: %>hide<% end %>">
-  <div class="userZoom-ticketLists horizontal">
-    <div class="userZoom-ticketList js-user-open-tickets"></div>
-    <div class="userZoom-ticketList js-user-closed-tickets"></div>
-=======
-<div class="js-user">
   <div class="profile-ticketLists horizontal">
     <div class="profile-ticketList js-user-open-tickets"></div>
     <div class="profile-ticketList js-user-closed-tickets"></div>
->>>>>>> a000655e
   </div>
 
   <div class="frequency stat-widget vertical js-user-frequency"></div>
 </div>
 
-<<<<<<< HEAD
 <div class="js-org <% if @user: %>hide<% end %>">
-  <div class="userZoom-ticketLists horizontal">
-    <div class="userZoom-ticketList js-org-open-tickets"></div>
-    <div class="userZoom-ticketList js-org-closed-tickets"></div>
-=======
-<div class="js-org hide">
   <div class="profile-ticketLists horizontal">
     <div class="profile-ticketList js-org-open-tickets"></div>
     <div class="profile-ticketList js-org-closed-tickets"></div>
->>>>>>> a000655e
   </div>
 
   <div class="frequency stat-widget vertical js-org-frequency"></div>
