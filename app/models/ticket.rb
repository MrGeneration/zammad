--- conflicted
+++ resolved
@@ -830,19 +830,9 @@
       (object_name, attribute) = key.split('.', 2)
       raise "Unable to update object #{object_name}.#{attribute}, only can update tickets and send notifications!" if object_name != 'ticket' && object_name != 'notification'
 
-<<<<<<< HEAD
-      # send notification
-      case key
-      when 'notification.sms'
-        send_sms_notification(value, article, perform_origin)
-        next
-      when 'notification.email'
-        send_email_notification(value, article, perform_origin)
-=======
       # send notification (after changes are done)
       if object_name == 'notification'
         perform_notification[key] = value
->>>>>>> 8bcf1932
         next
       end
 
@@ -895,19 +885,358 @@
     end
 
     perform_notification.each do |key, value|
-      perform_changes_notification(key, value, perform_origin, article)
+
+      # send notification
+      case key
+      when 'notification.sms'
+        send_sms_notification(value, article, perform_origin)
+        next
+      when 'notification.email'
+        send_email_notification(value, article, perform_origin)
+      end
     end
 
     true
   end
 
-  def perform_changes_notification(_key, value, perform_origin, article)
-
+=begin
+
+perform active triggers on ticket
+
+  Ticket.perform_triggers(ticket, article, item, options)
+
+=end
+
+  def self.perform_triggers(ticket, article, item, options = {})
+    recursive = Setting.get('ticket_trigger_recursive')
+    type = options[:type] || item[:type]
+    local_options = options.clone
+    local_options[:type] = type
+    local_options[:reset_user_id] = true
+    local_options[:disable] = ['Transaction::Notification']
+    local_options[:trigger_ids] ||= {}
+    local_options[:trigger_ids][ticket.id] ||= []
+    local_options[:loop_count] ||= 0
+    local_options[:loop_count] += 1
+
+    ticket_trigger_recursive_max_loop = Setting.get('ticket_trigger_recursive_max_loop')&.to_i || 10
+    if local_options[:loop_count] > ticket_trigger_recursive_max_loop
+      message = "Stopped perform_triggers for this object (Ticket/#{ticket.id}), because loop count was #{local_options[:loop_count]}!"
+      logger.info { message }
+      return [false, message]
+    end
+
+    triggers = if Rails.configuration.db_case_sensitive
+                 ::Trigger.where(active: true).order('LOWER(name)')
+               else
+                 ::Trigger.where(active: true).order(:name)
+               end
+    return [true, 'No triggers active'] if triggers.blank?
+
+    # check if notification should be send because of customer emails
+    send_notification = true
+    if local_options[:send_notification] == false
+      send_notification = false
+    elsif item[:article_id]
+      article = Ticket::Article.lookup(id: item[:article_id])
+      if article&.preferences && article.preferences['send-auto-response'] == false
+        send_notification = false
+      end
+    end
+
+    Transaction.execute(local_options) do
+      triggers.each do |trigger|
+        logger.debug { "Probe trigger (#{trigger.name}/#{trigger.id}) for this object (Ticket:#{ticket.id}/Loop:#{local_options[:loop_count]})" }
+
+        condition = trigger.condition
+
+        # check if one article attribute is used
+        one_has_changed_done = false
+        article_selector = false
+        trigger.condition.each_key do |key|
+          (object_name, attribute) = key.split('.', 2)
+          next if object_name != 'article'
+          next if attribute == 'id'
+          article_selector = true
+        end
+        if article && article_selector
+          one_has_changed_done = true
+        end
+        if article && type == 'update'
+          one_has_changed_done = true
+        end
+
+        # check ticket "has changed" options
+        has_changed_done = true
+        condition.each do |key, value|
+          next if value.blank?
+          next if value['operator'].blank?
+          next if !value['operator']['has changed']
+
+          # remove condition item, because it has changed
+          (object_name, attribute) = key.split('.', 2)
+          next if object_name != 'ticket'
+          next if item[:changes].blank?
+          next if !item[:changes].key?(attribute)
+          condition.delete(key)
+          one_has_changed_done = true
+        end
+
+        # check if we have not matching "has changed" attributes
+        condition.each_value do |value|
+          next if value.blank?
+          next if value['operator'].blank?
+          next if !value['operator']['has changed']
+          has_changed_done = false
+          break
+        end
+
+        # check ticket action
+        if condition['ticket.action']
+          next if condition['ticket.action']['operator'] == 'is' && condition['ticket.action']['value'] != type
+          next if condition['ticket.action']['operator'] != 'is' && condition['ticket.action']['value'] == type
+          condition.delete('ticket.action')
+        end
+        next if !has_changed_done
+
+        # check in min one attribute of condition has changed on update
+        one_has_changed_condition = false
+        if type == 'update'
+
+          # verify if ticket condition exists
+          condition.each_key do |key|
+            (object_name, attribute) = key.split('.', 2)
+            next if object_name != 'ticket'
+            one_has_changed_condition = true
+            next if item[:changes].blank?
+            next if !item[:changes].key?(attribute)
+            one_has_changed_done = true
+            break
+          end
+          next if one_has_changed_condition && !one_has_changed_done
+        end
+
+        # check if ticket selector is matching
+        condition['ticket.id'] = {
+          operator: 'is',
+          value: ticket.id,
+        }
+        next if article_selector && !article
+
+        # check if article selector is matching
+        if article_selector
+          condition['article.id'] = {
+            operator: 'is',
+            value: article.id,
+          }
+        end
+
+        # verify is condition is matching
+        ticket_count, tickets = Ticket.selectors(condition, 1)
+
+        next if ticket_count.blank?
+        next if ticket_count.zero?
+        next if tickets.first.id != ticket.id
+        user_id = ticket.updated_by_id
+        if article
+          user_id = article.updated_by_id
+        end
+
+        if recursive == false && local_options[:loop_count] > 1
+          message = "Do not execute recursive triggers per default until Zammad 3.0. With Zammad 3.0 and higher the following trigger is executed '#{trigger.name}' on Ticket:#{ticket.id}. Please review your current triggers and change them if needed."
+          logger.info { message }
+          return [true, message]
+        end
+
+        local_send_notification = true
+        if article && send_notification == false && trigger.perform['notification.email'] && trigger.perform['notification.email']['recipient']
+          recipient = trigger.perform['notification.email']['recipient']
+          local_send_notification = false
+          local_options[:send_notification] = false
+          if recipient.include?('ticket_customer') || recipient.include?('article_last_sender')
+            logger.info { "Skip trigger (#{trigger.name}/#{trigger.id}) because sender do not want to get auto responder for object (Ticket/#{ticket.id}/Article/#{article.id})" }
+            next
+          end
+        end
+
+        if local_options[:trigger_ids][ticket.id].include?(trigger.id)
+          logger.info { "Skip trigger (#{trigger.name}/#{trigger.id}) because was already executed for this object (Ticket:#{ticket.id}/Loop:#{local_options[:loop_count]})" }
+          next
+        end
+        local_options[:trigger_ids][ticket.id].push trigger.id
+        logger.info { "Execute trigger (#{trigger.name}/#{trigger.id}) for this object (Ticket:#{ticket.id}/Loop:#{local_options[:loop_count]})" }
+
+        ticket.perform_changes(trigger.perform, 'trigger', item, user_id)
+
+        if recursive == true
+          Observer::Transaction.commit(local_options)
+        end
+      end
+    end
+    [true, ticket, local_options]
+  end
+
+=begin
+
+get all email references headers of a ticket, to exclude some, parse it as array into method
+
+  references = ticket.get_references
+
+result
+
+  ['message-id-1234', 'message-id-5678']
+
+ignore references header(s)
+
+  references = ticket.get_references(['message-id-5678'])
+
+result
+
+  ['message-id-1234']
+
+=end
+
+  def get_references(ignore = [])
+    references = []
+    Ticket::Article.select('in_reply_to, message_id').where(ticket_id: id).each do |article|
+      if article.in_reply_to.present?
+        references.push article.in_reply_to
+      end
+      next if article.message_id.blank?
+      references.push article.message_id
+    end
+    ignore.each do |item|
+      references.delete(item)
+    end
+    references
+  end
+
+=begin
+
+get all articles of a ticket in correct order (overwrite active record default method)
+
+  artilces = ticket.articles
+
+result
+
+  [article1, articl2]
+
+=end
+
+  def articles
+    Ticket::Article.where(ticket_id: id).order(:created_at, :id)
+  end
+
+  def history_get(fulldata = false)
+    list = History.list(self.class.name, self['id'], 'Ticket::Article')
+    return list if !fulldata
+
+    # get related objects
+    assets = {}
+    list.each do |item|
+      record = Kernel.const_get(item['object']).find(item['o_id'])
+      assets = record.assets(assets)
+
+      if item['related_object']
+        record = Kernel.const_get(item['related_object']).find( item['related_o_id'])
+        assets = record.assets(assets)
+      end
+    end
+    {
+      history: list,
+      assets: assets,
+    }
+  end
+
+  private
+
+  def check_generate
+    return true if number
+    self.number = Ticket::Number.generate
+    true
+  end
+
+  def check_title
+    return true if !title
+    title.gsub!(/\s|\t|\r/, ' ')
+    true
+  end
+
+  def check_defaults
+    if !owner_id
+      self.owner_id = 1
+    end
+    return true if !customer_id
+    customer = User.find_by(id: customer_id)
+    return true if !customer
+    return true if organization_id == customer.organization_id
+    self.organization_id = customer.organization_id
+    true
+  end
+
+  def reset_pending_time
+
+    # ignore if no state has changed
+    return true if !changes_to_save['state_id']
+
+    # ignore if new state is blank and
+    # let handle ActiveRecord the error
+    return if state_id.blank?
+
+    # check if new state isn't pending*
+    current_state      = Ticket::State.lookup(id: state_id)
+    current_state_type = Ticket::StateType.lookup(id: current_state.state_type_id)
+
+    # in case, set pending_time to nil
+    return true if current_state_type.name.match?(/^pending/i)
+    self.pending_time = nil
+    true
+  end
+
+  def set_default_state
+    return true if state_id
+    default_ticket_state = Ticket::State.find_by(default_create: true)
+    return true if !default_ticket_state
+    self.state_id = default_ticket_state.id
+    true
+  end
+
+  def set_default_priority
+    return true if priority_id
+    default_ticket_priority = Ticket::Priority.find_by(default_create: true)
+    return true if !default_ticket_priority
+    self.priority_id = default_ticket_priority.id
+    true
+  end
+
+  def check_owner_active
+    return true if Setting.get('import_mode')
+
+    # return when ticket is unassigned
+    return true if owner_id.blank?
+    return true if owner_id == 1
+
+    # return if owner is active, is agent and has access to group of ticket
+    return true if owner.active? && owner.permissions?('ticket.agent') && owner.group_access?(group_id, 'full')
+
+    # else set the owner of the ticket to the default user as unassigned
+    self.owner_id = 1
+    true
+  end
+
+  # articles.last breaks (returns the wrong article)
+  # if another email notification trigger preceded this one
+  # (see https://github.com/zammad/zammad/issues/1543)
+  def build_notification_template_objects(article)
+    {
+      ticket: self,
+      article: article || articles.last
+    }
+  end
+
+  def send_email_notification(value, article, perform_origin)
     # value['recipient'] was a string in the past (single-select) so we convert it to array if needed
-    value_recipient = value['recipient']
-    if !value_recipient.is_a?(Array)
-      value_recipient = [value_recipient]
-    end
+    value_recipient = Array(value['recipient'])
 
     recipients_raw = []
     value_recipient.each do |recipient|
@@ -1057,548 +1386,6 @@
       return
     end
 
-    # articles.last breaks (returns the wrong article)
-    # if another email notification trigger preceded this one
-    # (see https://github.com/zammad/zammad/issues/1543)
-    objects = {
-      ticket: self,
-      article: article || articles.last
-    }
-
-    # get subject
-    subject = NotificationFactory::Mailer.template(
-      templateInline: value['subject'],
-      locale: 'en-en',
-      objects: objects,
-      quote: false,
-    )
-    subject = subject_build(subject)
-
-    body = NotificationFactory::Mailer.template(
-      templateInline: value['body'],
-      locale: 'en-en',
-      objects: objects,
-      quote: true,
-    )
-
-    (body, attachments_inline) = HtmlSanitizer.replace_inline_images(body, id)
-
-    message = Ticket::Article.create(
-      ticket_id: id,
-      to: recipient_string,
-      subject: subject,
-      content_type: 'text/html',
-      body: body,
-      internal: false,
-      sender: Ticket::Article::Sender.find_by(name: 'System'),
-      type: Ticket::Article::Type.find_by(name: 'email'),
-      preferences: {
-        perform_origin: perform_origin,
-      },
-      updated_by_id: 1,
-      created_by_id: 1,
-    )
-
-    attachments_inline.each do |attachment|
-      Store.add(
-        object: 'Ticket::Article',
-        o_id: message.id,
-        data: attachment[:data],
-        filename: attachment[:filename],
-        preferences: attachment[:preferences],
-      )
-    end
-
-    true
-  end
-
-=begin
-
-perform active triggers on ticket
-
-  Ticket.perform_triggers(ticket, article, item, options)
-
-=end
-
-  def self.perform_triggers(ticket, article, item, options = {})
-    recursive = Setting.get('ticket_trigger_recursive')
-    type = options[:type] || item[:type]
-    local_options = options.clone
-    local_options[:type] = type
-    local_options[:reset_user_id] = true
-    local_options[:disable] = ['Transaction::Notification']
-    local_options[:trigger_ids] ||= {}
-    local_options[:trigger_ids][ticket.id] ||= []
-    local_options[:loop_count] ||= 0
-    local_options[:loop_count] += 1
-
-    ticket_trigger_recursive_max_loop = Setting.get('ticket_trigger_recursive_max_loop')&.to_i || 10
-    if local_options[:loop_count] > ticket_trigger_recursive_max_loop
-      message = "Stopped perform_triggers for this object (Ticket/#{ticket.id}), because loop count was #{local_options[:loop_count]}!"
-      logger.info { message }
-      return [false, message]
-    end
-
-    triggers = if Rails.configuration.db_case_sensitive
-                 ::Trigger.where(active: true).order('LOWER(name)')
-               else
-                 ::Trigger.where(active: true).order(:name)
-               end
-    return [true, 'No triggers active'] if triggers.blank?
-
-    # check if notification should be send because of customer emails
-    send_notification = true
-    if local_options[:send_notification] == false
-      send_notification = false
-    elsif item[:article_id]
-      article = Ticket::Article.lookup(id: item[:article_id])
-      if article&.preferences && article.preferences['send-auto-response'] == false
-        send_notification = false
-      end
-    end
-
-    Transaction.execute(local_options) do
-      triggers.each do |trigger|
-        logger.debug { "Probe trigger (#{trigger.name}/#{trigger.id}) for this object (Ticket:#{ticket.id}/Loop:#{local_options[:loop_count]})" }
-
-        condition = trigger.condition
-
-        # check if one article attribute is used
-        one_has_changed_done = false
-        article_selector = false
-        trigger.condition.each_key do |key|
-          (object_name, attribute) = key.split('.', 2)
-          next if object_name != 'article'
-          next if attribute == 'id'
-          article_selector = true
-        end
-        if article && article_selector
-          one_has_changed_done = true
-        end
-        if article && type == 'update'
-          one_has_changed_done = true
-        end
-
-        # check ticket "has changed" options
-        has_changed_done = true
-        condition.each do |key, value|
-          next if value.blank?
-          next if value['operator'].blank?
-          next if !value['operator']['has changed']
-
-          # remove condition item, because it has changed
-          (object_name, attribute) = key.split('.', 2)
-          next if object_name != 'ticket'
-          next if item[:changes].blank?
-          next if !item[:changes].key?(attribute)
-          condition.delete(key)
-          one_has_changed_done = true
-        end
-
-        # check if we have not matching "has changed" attributes
-        condition.each_value do |value|
-          next if value.blank?
-          next if value['operator'].blank?
-          next if !value['operator']['has changed']
-          has_changed_done = false
-          break
-        end
-
-        # check ticket action
-        if condition['ticket.action']
-          next if condition['ticket.action']['operator'] == 'is' && condition['ticket.action']['value'] != type
-          next if condition['ticket.action']['operator'] != 'is' && condition['ticket.action']['value'] == type
-          condition.delete('ticket.action')
-        end
-        next if !has_changed_done
-
-        # check in min one attribute of condition has changed on update
-        one_has_changed_condition = false
-        if type == 'update'
-
-          # verify if ticket condition exists
-          condition.each_key do |key|
-            (object_name, attribute) = key.split('.', 2)
-            next if object_name != 'ticket'
-            one_has_changed_condition = true
-            next if item[:changes].blank?
-            next if !item[:changes].key?(attribute)
-            one_has_changed_done = true
-            break
-          end
-          next if one_has_changed_condition && !one_has_changed_done
-        end
-
-        # check if ticket selector is matching
-        condition['ticket.id'] = {
-          operator: 'is',
-          value: ticket.id,
-        }
-        next if article_selector && !article
-
-        # check if article selector is matching
-        if article_selector
-          condition['article.id'] = {
-            operator: 'is',
-            value: article.id,
-          }
-        end
-
-        # verify is condition is matching
-        ticket_count, tickets = Ticket.selectors(condition, 1)
-
-        next if ticket_count.blank?
-        next if ticket_count.zero?
-        next if tickets.first.id != ticket.id
-        user_id = ticket.updated_by_id
-        if article
-          user_id = article.updated_by_id
-        end
-
-        if recursive == false && local_options[:loop_count] > 1
-          message = "Do not execute recursive triggers per default until Zammad 3.0. With Zammad 3.0 and higher the following trigger is executed '#{trigger.name}' on Ticket:#{ticket.id}. Please review your current triggers and change them if needed."
-          logger.info { message }
-          return [true, message]
-        end
-
-        local_send_notification = true
-        if article && send_notification == false && trigger.perform['notification.email'] && trigger.perform['notification.email']['recipient']
-          recipient = trigger.perform['notification.email']['recipient']
-          local_send_notification = false
-          local_options[:send_notification] = false
-          if recipient.include?('ticket_customer') || recipient.include?('article_last_sender')
-            logger.info { "Skip trigger (#{trigger.name}/#{trigger.id}) because sender do not want to get auto responder for object (Ticket/#{ticket.id}/Article/#{article.id})" }
-            next
-          end
-        end
-
-        if local_options[:trigger_ids][ticket.id].include?(trigger.id)
-          logger.info { "Skip trigger (#{trigger.name}/#{trigger.id}) because was already executed for this object (Ticket:#{ticket.id}/Loop:#{local_options[:loop_count]})" }
-          next
-        end
-        local_options[:trigger_ids][ticket.id].push trigger.id
-        logger.info { "Execute trigger (#{trigger.name}/#{trigger.id}) for this object (Ticket:#{ticket.id}/Loop:#{local_options[:loop_count]})" }
-
-        ticket.perform_changes(trigger.perform, 'trigger', item, user_id)
-
-        if recursive == true
-          Observer::Transaction.commit(local_options)
-        end
-      end
-    end
-    [true, ticket, local_options]
-  end
-
-=begin
-
-get all email references headers of a ticket, to exclude some, parse it as array into method
-
-  references = ticket.get_references
-
-result
-
-  ['message-id-1234', 'message-id-5678']
-
-ignore references header(s)
-
-  references = ticket.get_references(['message-id-5678'])
-
-result
-
-  ['message-id-1234']
-
-=end
-
-  def get_references(ignore = [])
-    references = []
-    Ticket::Article.select('in_reply_to, message_id').where(ticket_id: id).each do |article|
-      if article.in_reply_to.present?
-        references.push article.in_reply_to
-      end
-      next if article.message_id.blank?
-      references.push article.message_id
-    end
-    ignore.each do |item|
-      references.delete(item)
-    end
-    references
-  end
-
-=begin
-
-get all articles of a ticket in correct order (overwrite active record default method)
-
-  artilces = ticket.articles
-
-result
-
-  [article1, articl2]
-
-=end
-
-  def articles
-    Ticket::Article.where(ticket_id: id).order(:created_at, :id)
-  end
-
-  def history_get(fulldata = false)
-    list = History.list(self.class.name, self['id'], 'Ticket::Article')
-    return list if !fulldata
-
-    # get related objects
-    assets = {}
-    list.each do |item|
-      record = Kernel.const_get(item['object']).find(item['o_id'])
-      assets = record.assets(assets)
-
-      if item['related_object']
-        record = Kernel.const_get(item['related_object']).find( item['related_o_id'])
-        assets = record.assets(assets)
-      end
-    end
-    {
-      history: list,
-      assets: assets,
-    }
-  end
-
-  private
-
-  def check_generate
-    return true if number
-    self.number = Ticket::Number.generate
-    true
-  end
-
-  def check_title
-    return true if !title
-    title.gsub!(/\s|\t|\r/, ' ')
-    true
-  end
-
-  def check_defaults
-    if !owner_id
-      self.owner_id = 1
-    end
-    return true if !customer_id
-    customer = User.find_by(id: customer_id)
-    return true if !customer
-    return true if organization_id == customer.organization_id
-    self.organization_id = customer.organization_id
-    true
-  end
-
-  def reset_pending_time
-
-    # ignore if no state has changed
-    return true if !changes_to_save['state_id']
-
-    # ignore if new state is blank and
-    # let handle ActiveRecord the error
-    return if state_id.blank?
-
-    # check if new state isn't pending*
-    current_state      = Ticket::State.lookup(id: state_id)
-    current_state_type = Ticket::StateType.lookup(id: current_state.state_type_id)
-
-    # in case, set pending_time to nil
-    return true if current_state_type.name.match?(/^pending/i)
-    self.pending_time = nil
-    true
-  end
-
-  def set_default_state
-    return true if state_id
-    default_ticket_state = Ticket::State.find_by(default_create: true)
-    return true if !default_ticket_state
-    self.state_id = default_ticket_state.id
-    true
-  end
-
-  def set_default_priority
-    return true if priority_id
-    default_ticket_priority = Ticket::Priority.find_by(default_create: true)
-    return true if !default_ticket_priority
-    self.priority_id = default_ticket_priority.id
-    true
-  end
-
-  def check_owner_active
-    return true if Setting.get('import_mode')
-
-    # return when ticket is unassigned
-    return true if owner_id.blank?
-    return true if owner_id == 1
-
-    # return if owner is active, is agent and has access to group of ticket
-    return true if owner.active? && owner.permissions?('ticket.agent') && owner.group_access?(group_id, 'full')
-
-    # else set the owner of the ticket to the default user as unassigned
-    self.owner_id = 1
-    true
-  end
-
-  # articles.last breaks (returns the wrong article)
-  # if another email notification trigger preceded this one
-  # (see https://github.com/zammad/zammad/issues/1543)
-  def build_notification_template_objects(article)
-    {
-      ticket: self,
-      article: article || articles.last
-    }
-  end
-
-  def send_email_notification(value, article, perform_origin)
-    # value['recipient'] was a string in the past (single-select) so we convert it to array if needed
-    value_recipient = Array(value['recipient'])
-
-    recipients_raw = []
-    value_recipient.each do |recipient|
-      if recipient == 'article_last_sender'
-        if article.present?
-          if article.reply_to.present?
-            recipients_raw.push(article.reply_to)
-          elsif article.from.present?
-            recipients_raw.push(article.from)
-          elsif article.origin_by_id
-            email = User.lookup(id: article.origin_by_id).email
-            recipients_raw.push(email)
-          elsif article.created_by_id
-            email = User.lookup(id: article.created_by_id).email
-            recipients_raw.push(email)
-          end
-        end
-      elsif recipient == 'ticket_customer'
-        email = User.lookup(id: customer_id).email
-        recipients_raw.push(email)
-      elsif recipient == 'ticket_owner'
-        email = User.lookup(id: owner_id).email
-        recipients_raw.push(email)
-      elsif recipient == 'ticket_agents'
-        User.group_access(group_id, 'full').sort_by(&:login).each do |user|
-          recipients_raw.push(user.email)
-        end
-      else
-        logger.error "Unknown email notification recipient '#{recipient}'"
-        next
-      end
-    end
-
-    recipients_checked = []
-    recipients_raw.each do |recipient_email|
-
-      skip_user = false
-      users = User.where(email: recipient_email)
-      users.each do |user|
-        next if user.preferences[:mail_delivery_failed] != true
-        next if !user.preferences[:mail_delivery_failed_data]
-        till_blocked = ((user.preferences[:mail_delivery_failed_data] - Time.zone.now - 60.days) / 60 / 60 / 24).round
-        next if till_blocked.positive?
-        logger.info "Send no trigger based notification to #{recipient_email} because email is marked as mail_delivery_failed for #{till_blocked} days"
-        skip_user = true
-        break
-      end
-      next if skip_user
-
-      # send notifications only to email adresses
-      next if recipient_email.blank?
-      next if recipient_email !~ /@/
-
-      # check if address is valid
-      begin
-        Mail::AddressList.new(recipient_email).addresses.each do |address|
-          recipient_email = address.address
-          break if recipient_email.present? && recipient_email =~ /@/ && !recipient_email.match?(/\s/)
-        end
-      rescue
-        if recipient_email.present?
-          if recipient_email !~ /^(.+?)<(.+?)@(.+?)>$/
-            next # no usable format found
-          end
-          recipient_email = "#{$2}@#{$3}"
-        end
-        next if recipient_email.blank?
-        next if recipient_email !~ /@/
-        next if recipient_email.match?(/\s/)
-      end
-
-      # do not sent notifications to this recipients
-      send_no_auto_response_reg_exp = Setting.get('send_no_auto_response_reg_exp')
-      begin
-        next if recipient_email.match?(/#{send_no_auto_response_reg_exp}/i)
-      rescue => e
-        logger.error "ERROR: Invalid regex '#{send_no_auto_response_reg_exp}' in setting send_no_auto_response_reg_exp"
-        logger.error 'ERROR: ' + e.inspect
-        next if recipient_email.match?(/(mailer-daemon|postmaster|abuse|root|noreply|noreply.+?|no-reply|no-reply.+?)@.+?/i)
-      end
-
-      # check if notification should be send because of customer emails
-      if article.present? && article.preferences.fetch('is-auto-response', false) == true && article.from && article.from =~ /#{Regexp.quote(recipient_email)}/i
-        logger.info "Send no trigger based notification to #{recipient_email} because of auto response tagged incoming email"
-        next
-      end
-
-      # loop protection / check if maximal count of trigger mail has reached
-      map = {
-        10 => 10,
-        30 => 15,
-        60 => 25,
-        180 => 50,
-        600 => 100,
-      }
-      skip = false
-      map.each do |minutes, count|
-        already_sent = Ticket::Article.where(
-          ticket_id: id,
-          sender: Ticket::Article::Sender.find_by(name: 'System'),
-          type: Ticket::Article::Type.find_by(name: 'email'),
-        ).where('ticket_articles.created_at > ? AND ticket_articles.to LIKE ?', Time.zone.now - minutes.minutes, "%#{recipient_email.strip}%").count
-        next if already_sent < count
-        logger.info "Send no trigger based notification to #{recipient_email} because already sent #{count} for this ticket within last #{minutes} minutes (loop protection)"
-        skip = true
-        break
-      end
-      next if skip
-      map = {
-        10 => 30,
-        30 => 60,
-        60 => 120,
-        180 => 240,
-        600 => 360,
-      }
-      skip = false
-      map.each do |minutes, count|
-        already_sent = Ticket::Article.where(
-          sender: Ticket::Article::Sender.find_by(name: 'System'),
-          type: Ticket::Article::Type.find_by(name: 'email'),
-        ).where('ticket_articles.created_at > ? AND ticket_articles.to LIKE ?', Time.zone.now - minutes.minutes, "%#{recipient_email.strip}%").count
-        next if already_sent < count
-        logger.info "Send no trigger based notification to #{recipient_email} because already sent #{count} in total within last #{minutes} minutes (loop protection)"
-        skip = true
-        break
-      end
-      next if skip
-
-      email = recipient_email.downcase.strip
-      next if recipients_checked.include?(email)
-      recipients_checked.push(email)
-    end
-
-    return if recipients_checked.blank?
-    recipient_string = recipients_checked.join(', ')
-
-    group = self.group
-    return if !group
-    email_address = group.email_address
-    if !email_address
-      logger.info "Unable to send trigger based notification to #{recipient_string} because no email address is set for group '#{group.name}'"
-      return
-    end
-
-    if !email_address.channel_id
-      logger.info "Unable to send trigger based notification to #{recipient_string} because no channel is set for email address '#{email_address.email}' (id: #{email_address.id})"
-      return
-    end
-
     objects = build_notification_template_objects(article)
 
     # get subject
