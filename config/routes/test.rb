--- conflicted
+++ resolved
@@ -1,11 +1,8 @@
 Zammad::Application.routes.draw do
 
   match '/tests-core',      :to => 'tests#core',  :via => :get
-<<<<<<< HEAD
   match '/tests-ui',        :to => 'tests#ui',    :via => :get
-=======
   match '/tests-model',     :to => 'tests#model', :via => :get
->>>>>>> 188e21d3
   match '/tests-form',      :to => 'tests#form',  :via => :get
   match '/tests-table',     :to => 'tests#table', :via => :get
   match '/tests/wait/:sec', :to => 'tests#wait',  :via => :get
