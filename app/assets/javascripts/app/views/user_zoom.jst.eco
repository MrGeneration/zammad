--- conflicted
+++ resolved
@@ -4,14 +4,10 @@
 </div>
 <div class="main flex">
 
-    <div class="page-header">
-      <h1></h1>
-    </div>
+  <div class="page-header">
+    <h1></h1>
+  </div>
 
-<<<<<<< HEAD
-=======
-    <div class="main-overviews" id="sortable"></div>
+  <div class="main-overviews" id="sortable"></div>
 
-  </div>
->>>>>>> 55813248
 </div>