<<<<<<< HEAD
<form class="search horizontal">
  <div class="search-holder flex">
    <input id="global-search" type="search" autocomplete="off">
    <div class="empty-search horizontal centered">
      <div class="close icon"></div>
    </div>
  </div>
  <div class="logo" title="<%- @C( 'product_name' ) %>"></div>
  <ul id="global-search-result" class="custom-dropdown-menu" role="menu">
  </ul>
</form>
<ul class="nav navbar-nav">
<% for item in @navbar_left: %>
  <% if item.child: %>
  <li class="dropdown <%= item.class %> <% if @open_tab[item.target] : %>open<% end %>">
    <a href="<%= item.target %>" class="dropdown-toggle" data-toggle="dropdown">
      <%- @T( item.name ) %> <b class="caret"></b>
    </a>
    <ul class="dropdown-menu">
      <% for item in item.child: %>
        <% if item.divider: %>
          <li class="divider"></li>
        <% end %>
        <% if item.navheader: %>
          <li class="dropdown-header"><%- @T( item.navheader ) %></li>
        <% end %>
        <li class="<% if @active_tab[item.target] : %>active<% end %>"><a href="<%= item.target %>"><%- @T( item.name ) %><% if item['count'] isnt undefined: %><span class="badge count"><%= item['count'] %></span><% end %></a></li>
      <% end %>
    </ul>
  </li>
  <% else: %>
    <li class="<%= item.class %> <% if @active_tab[item.target] : %>active<% end %>">
      <a class="horizontal center" href="<%= item.target %>">
        <span class="nav-item-icon">
          <span class="<%= item.class %> icon"></span>
        </span>
        <span class="nav-item-name flex">
          <%- @T( item.name ) %>
        </span>
      </a>
    </li>
  <% end %>
<% end %>

  <li class="customers">
    <a class="horizontal center" href="#to_somewhere">
      <span class="nav-item-icon">
        <span class="customers icon"></span>
      </span>
      <span class="nav-item-name flex">
        Customers
      </span>
    </a>
  </li>
=======
<div class="navbar navbar-fixed-top navbar-inverse">
  <a class="navbar-brand" href="#/"><%- @C( 'product_name' ) %></a>
  <ul class="nav navbar-nav navbar-items-left"></ul>
  <div class="spinner"/>
<% if !_.isEmpty(@user): %>
  <ul class="nav navbar-nav navbar-right navbar-items-right">
>>>>>>> 5f401a7b

</ul>

<div class="tasks flex"></div>

<<<<<<< HEAD
<% if !_.isEmpty(@user): %>
<ul class="user-menu horizontal stretch">

  <!--<a href="#bell" class="glyphicon glyphicon-bell"></a>-->

  <% for item in @navbar_right: %>
    <% if item.child: %>
      <li class="<% if item.class: %><%- item.class %><% end %> dropup <% if @open_tab[item.target] : %>open<% end %>">
        <a class="list-button horizontal centered dropdown-toggle" data-toggle="dropdown" href="<%= item.target %>" title="<%- @T( item.name ) %>">
          <span class="dropdown-nose"></span>
          <% if item.class is 'user': %>
            <span class="user avatar" style="background-image: url(<%- item.image %>)"></span>
          <% else: %>
            <span class="green plus icon"></span>
            <span class="white plus icon"></span>
          <% end %>
        </a>
        <ul class="dropdown-menu" role="menu">
          <% for item in item.child: %>
            <% if item.divider: %>
              <li class="divider"></li>
            <% end %>
            <% if item.navheader: %>
              <li class="dropdown-header"><%- @T( item.navheader ) %></li>
            <% end %>
            <li class="<% if @active_tab[item.target] : %>active<% end %>">
              <a href="<%= item.target %>" class="horizontal">
                <span class="flex"><%- @T( item.name ) %></span>
                <% if item['count'] isnt undefined: %><span class="badge count"><%= item['count'] %></span><% end %>
                <% if item.iconClass: %><span class="<%= item.iconClass %> icon"></span><% end %>
              </a>
            </li>
          <% end %>
        </ul>
      </li>
    <% else: %>
      <li class="settings <% if @active_tab[item.target] : %>active<% end %>">
        <a class="list-button fit horizontal centered" href="<%= item.target %>" title="<%- @T( item.name ) %>">
          <span class="light cog icon"></span>
          <span class="dark cog icon"></span>
        </a>
      </li>
    <% end %>
  <% end %>
</ul>
<% else: %>
  <!--
  <ul class="nav navbar-nav navbar-right">
    <li><a href="#login"><%- @T( 'Sign in' ) %></a></li>
  </ul>
  -->
<% end %>
=======
  </ul>
<% end %>
</div>
>>>>>>> 5f401a7b
<|MERGE_RESOLUTION|>--- conflicted
+++ resolved
@@ -1,4 +1,3 @@
-<<<<<<< HEAD
 <form class="search horizontal">
   <div class="search-holder flex">
     <input id="global-search" type="search" autocomplete="off">
@@ -7,120 +6,15 @@
     </div>
   </div>
   <div class="logo" title="<%- @C( 'product_name' ) %>"></div>
-  <ul id="global-search-result" class="custom-dropdown-menu" role="menu">
-  </ul>
+  <ul id="global-search-result" class="custom-dropdown-menu" role="menu"></ul>
 </form>
-<ul class="nav navbar-nav">
-<% for item in @navbar_left: %>
-  <% if item.child: %>
-  <li class="dropdown <%= item.class %> <% if @open_tab[item.target] : %>open<% end %>">
-    <a href="<%= item.target %>" class="dropdown-toggle" data-toggle="dropdown">
-      <%- @T( item.name ) %> <b class="caret"></b>
-    </a>
-    <ul class="dropdown-menu">
-      <% for item in item.child: %>
-        <% if item.divider: %>
-          <li class="divider"></li>
-        <% end %>
-        <% if item.navheader: %>
-          <li class="dropdown-header"><%- @T( item.navheader ) %></li>
-        <% end %>
-        <li class="<% if @active_tab[item.target] : %>active<% end %>"><a href="<%= item.target %>"><%- @T( item.name ) %><% if item['count'] isnt undefined: %><span class="badge count"><%= item['count'] %></span><% end %></a></li>
-      <% end %>
-    </ul>
-  </li>
-  <% else: %>
-    <li class="<%= item.class %> <% if @active_tab[item.target] : %>active<% end %>">
-      <a class="horizontal center" href="<%= item.target %>">
-        <span class="nav-item-icon">
-          <span class="<%= item.class %> icon"></span>
-        </span>
-        <span class="nav-item-name flex">
-          <%- @T( item.name ) %>
-        </span>
-      </a>
-    </li>
-  <% end %>
-<% end %>
 
-  <li class="customers">
-    <a class="horizontal center" href="#to_somewhere">
-      <span class="nav-item-icon">
-        <span class="customers icon"></span>
-      </span>
-      <span class="nav-item-name flex">
-        Customers
-      </span>
-    </a>
-  </li>
-=======
-<div class="navbar navbar-fixed-top navbar-inverse">
-  <a class="navbar-brand" href="#/"><%- @C( 'product_name' ) %></a>
-  <ul class="nav navbar-nav navbar-items-left"></ul>
-  <div class="spinner"/>
-<% if !_.isEmpty(@user): %>
-  <ul class="nav navbar-nav navbar-right navbar-items-right">
->>>>>>> 5f401a7b
-
-</ul>
+<ul class="nav navbar-nav navbar-items-menu"></ul>
 
 <div class="tasks flex"></div>
 
-<<<<<<< HEAD
 <% if !_.isEmpty(@user): %>
-<ul class="user-menu horizontal stretch">
-
   <!--<a href="#bell" class="glyphicon glyphicon-bell"></a>-->
 
-  <% for item in @navbar_right: %>
-    <% if item.child: %>
-      <li class="<% if item.class: %><%- item.class %><% end %> dropup <% if @open_tab[item.target] : %>open<% end %>">
-        <a class="list-button horizontal centered dropdown-toggle" data-toggle="dropdown" href="<%= item.target %>" title="<%- @T( item.name ) %>">
-          <span class="dropdown-nose"></span>
-          <% if item.class is 'user': %>
-            <span class="user avatar" style="background-image: url(<%- item.image %>)"></span>
-          <% else: %>
-            <span class="green plus icon"></span>
-            <span class="white plus icon"></span>
-          <% end %>
-        </a>
-        <ul class="dropdown-menu" role="menu">
-          <% for item in item.child: %>
-            <% if item.divider: %>
-              <li class="divider"></li>
-            <% end %>
-            <% if item.navheader: %>
-              <li class="dropdown-header"><%- @T( item.navheader ) %></li>
-            <% end %>
-            <li class="<% if @active_tab[item.target] : %>active<% end %>">
-              <a href="<%= item.target %>" class="horizontal">
-                <span class="flex"><%- @T( item.name ) %></span>
-                <% if item['count'] isnt undefined: %><span class="badge count"><%= item['count'] %></span><% end %>
-                <% if item.iconClass: %><span class="<%= item.iconClass %> icon"></span><% end %>
-              </a>
-            </li>
-          <% end %>
-        </ul>
-      </li>
-    <% else: %>
-      <li class="settings <% if @active_tab[item.target] : %>active<% end %>">
-        <a class="list-button fit horizontal centered" href="<%= item.target %>" title="<%- @T( item.name ) %>">
-          <span class="light cog icon"></span>
-          <span class="dark cog icon"></span>
-        </a>
-      </li>
-    <% end %>
-  <% end %>
-</ul>
-<% else: %>
-  <!--
-  <ul class="nav navbar-nav navbar-right">
-    <li><a href="#login"><%- @T( 'Sign in' ) %></a></li>
-  </ul>
-  -->
-<% end %>
-=======
-  </ul>
-<% end %>
-</div>
->>>>>>> 5f401a7b
+  <ul class="user-menu horizontal stretch navbar-items-personal"></ul>
+<% end %>