class App.OnlineNotificationWidget extends App.Controller
  alreadyShown: {}
  shown: false
  className: 'popover popover--notifications right js-notificationsContainer'
  attributes:
    role: 'tooltip'

  events:
    'click .js-mark': 'markAllAsRead'
    'click .js-item': 'hide'
    'click .js-remove': 'removeItem'
    'click .js-locationVerify': 'onItemClick'

  elements:
    '.js-mark': 'mark'
    '.js-item': 'item'
    '.js-content': 'content'
    '.js-header': 'header'

  constructor: ->
    super

    # at runtime if a online notifiction has changed
    @bind 'OnlineNotification::changed', =>
      @delay(
        => @fetch()
        2600
        'online-notification-changed'
      )

    # after new websocket connection has been established
    @ignoreInitLogin = false
    @bind 'ws:login', =>
      if @ignoreInitLogin
        @delay(
          => @fetch()
          3200
          'online-notification-changed'
        )
      @ignoreInitLogin = true

    # rebuild widget on auth
    @bind 'auth', (user) =>
      if !user
        @counterUpdate(0)
      else
        if !@access()
          @counterUpdate(0)
          return

    if @access()
      @subscribeId = App.OnlineNotification.subscribe(@updateContent)

    @bind('ui:reshow', =>
      @show()
      'popover'
    )

    $(window).on 'click.notifications', @hide
    $(window).on 'keydown.notifications', @listNavigate

    @updateContent()

  release: ->
    $(window).off 'click.notifications'
    $(window).off 'keydown.notifications'
    App.OnlineNotification.unsubscribe(@subscribeId)
    super

  access: ->
    return false if !@Session.get()
    return true if @isRole('Agent')
    return true if @isRole('Admin')
    return false

  listNavigate: (e) =>
    if e.keyCode is 27 # close on esc
      @hide()
      return
    else if e.keyCode is 38 # up
      @nudge(e, -1)
      return
    else if e.keyCode is 40 # down
      @nudge(e, 1)
      return
    else if e.keyCode is 13 # enter
      @item.filter('.is-hover').find('.js-locationVerify').click()

  nudge: (e, position) ->

    # get current
    current = @item.filter('.is-hover')
    if !current.size()
      @item.first().addClass('is-hover')
      return

    if position is 1
      next = current.next('.js-item')
      if next.size()
        current.removeClass('is-hover')
        next.addClass('is-hover')
    else
      prev = current.prev('.js-item')
      if prev.size()
        current.removeClass('is-hover')
        prev.addClass('is-hover')

    if next
      @scrollToIfNeeded(next, false)
    if prev
      @scrollToIfNeeded(prev, true)

  counterUpdate: (count) =>
    count = '' if count is 0

    $('.js-notificationsCounter').text(count)
    @count = count

    # show mark all as read if needed
    if !count
      @mark.addClass('hidden')
    else
      @mark.removeClass('hidden')

  markAllAsRead: (event) ->
    event.preventDefault()
    @counterUpdate(0)
    @ajax(
      id:   'markAllAsRead'
      type: 'POST'
      url:  @apiPath + '/online_notifications/mark_all_as_read'
      data: JSON.stringify('')
      processData: true
    )

  updateHeight: ->

    # set height of notification popover
    heightApp               = $('#app').height()
    heightPopoverSpacer     = 22
    heightPopoverHeader     = @header.outerHeight(true)
<<<<<<< HEAD
    heightPopoverContent    = 0
    isOverflowing           = false
    @item.each ->
      # accumulate height of items
      heightPopoverContent += @clientHeight

      if (heightPopoverHeader + heightPopoverContent + heightPopoverSpacer) > heightApp
        heightPopoverContent = heightApp - heightPopoverHeader - heightPopoverSpacer
        isOverflowing = true
        return false # exit .each loop
=======
    heightPopoverContent    = 30
    @item.each -> heightPopoverContent += @clientHeight

    if (heightPopoverHeader + heightPopoverContent + heightPopoverSpacer) > heightApp
      heightPopoverContent = heightApp - heightPopoverHeader - heightPopoverSpacer
>>>>>>> 715ed8e6

    @container.toggleClass('is-overflowing', isOverflowing)
    @content.css('height', heightPopoverContent)

  fetch: =>
    load = (data) =>
      @fetchedData = true
      App.OnlineNotification.refresh(data.stream, clear: true)
      @updateContent()
    App.OnlineNotification.fetchFull(load)

  toggle: =>
    if @shown
      @hide()
    else
      @show()

  updateContent: =>
    if !@Session.get()
      @content.html('')
      return

    items = App.OnlineNotification.search(sortBy: 'created_at', order: 'DESC')
    @count = 0
    for item in items
      if !item.seen
        @count++

    @counterUpdate(@count)

    # update content
    items = @prepareForObjectList(items)

    # generate desktop notifications
    for item in items
      if !@alreadyShown[item.id]
        @alreadyShown[item.id] = true
        if @fetchedData
          if item.objectNative && item.objectNative.activityMessage
            title = item.objectNative.activityMessage(item)
          else
            title = "Need objectNative in item #{item.object}.find(#{item.o_id})"
          title = App.Utils.html2text(title.replace(/<.+?>/g, '"'))
          @notifyDesktop(
            url: item.link
            title: title
          )
          App.OnlineNotification.play()

    @html App.view('widget/online_notification')(
      items: items
      count: @count
    )

    return if !@shown
    @show()

  show: =>
    @shown = true
    @el.show()
    @updateHeight()

  hide: =>
    @shown = false
    @el.hide()

  onItemClick: (e) ->
    @locationVerify(e)
    @hide()

  removeItem: (e) =>
    e.preventDefault()
    e.stopPropagation()
    row = $(e.target).closest('.js-item')
    id = row.data('id')
    App.OnlineNotification.destroy(id)
    @updateHeight()<|MERGE_RESOLUTION|>--- conflicted
+++ resolved
@@ -10,6 +10,7 @@
     'click .js-item': 'hide'
     'click .js-remove': 'removeItem'
     'click .js-locationVerify': 'onItemClick'
+    'click': 'stopPropagation'
 
   elements:
     '.js-mark': 'mark'
@@ -139,27 +140,18 @@
     heightApp               = $('#app').height()
     heightPopoverSpacer     = 22
     heightPopoverHeader     = @header.outerHeight(true)
-<<<<<<< HEAD
-    heightPopoverContent    = 0
     isOverflowing           = false
-    @item.each ->
+    @item.each (i, el) =>
       # accumulate height of items
-      heightPopoverContent += @clientHeight
+      heightPopoverContent += el.clientHeight
 
       if (heightPopoverHeader + heightPopoverContent + heightPopoverSpacer) > heightApp
-        heightPopoverContent = heightApp - heightPopoverHeader - heightPopoverSpacer
+        @content.css 'height', heightApp - heightPopoverHeader - heightPopoverSpacer
         isOverflowing = true
         return false # exit .each loop
-=======
-    heightPopoverContent    = 30
-    @item.each -> heightPopoverContent += @clientHeight
-
-    if (heightPopoverHeader + heightPopoverContent + heightPopoverSpacer) > heightApp
-      heightPopoverContent = heightApp - heightPopoverHeader - heightPopoverSpacer
->>>>>>> 715ed8e6
-
-    @container.toggleClass('is-overflowing', isOverflowing)
-    @content.css('height', heightPopoverContent)
+
+    @el.toggleClass('is-overflowing', isOverflowing)
+    @content.css 'height', '' if !isOverflowing
 
   fetch: =>
     load = (data) =>
@@ -227,6 +219,9 @@
     @locationVerify(e)
     @hide()
 
+  stopPropagation: (e) ->
+    e.stopPropagation()
+
   removeItem: (e) =>
     e.preventDefault()
     e.stopPropagation()
