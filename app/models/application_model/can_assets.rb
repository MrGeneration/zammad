# Copyright (C) 2012-2016 Zammad Foundation, http://zammad-foundation.org/
module ApplicationModel::CanAssets
  extend ActiveSupport::Concern

=begin

get all assets / related models for this user

  user = User.find(123)
  result = user.assets(assets_if_exists)

returns

  result = {
    :User => {
      123  => user_model_123,
      1234 => user_model_1234,
    }
  }

=end

  def assets(data = {})

    app_model = self.class.to_app_model

    if !data[ app_model ]
      data[ app_model ] = {}
    end
    if !data[ app_model ][ id ]
      data[ app_model ][ id ] = attributes_with_association_ids
    end

    return data if !self['created_by_id'] && !self['updated_by_id']

    app_model_user = User.to_app_model
    %w[created_by_id updated_by_id].each do |local_user_id|
      next if !self[ local_user_id ]
      next if data[ app_model_user ] && data[ app_model_user ][ self[ local_user_id ] ]

      user = User.lookup(id: self[ local_user_id ])
      next if !user

      data = user.assets(data)
    end
    data
  end

=begin

get assets and record_ids of selector

  model = Model.find(123)

  assets = model.assets_of_selector('attribute_name_of_selector', assets)

=end

  def assets_of_selector(selector, assets = {})

    # get assets of condition
    models = Models.all
    send(selector).each do |item, content|
      attribute = item.split(/\./)
      next if !attribute[1]

      begin
        attribute_class = attribute[0].to_classname.constantize
      rescue => e
        next if attribute[0] == 'article'

        logger.error "Unable to get asset for '#{attribute[0]}': #{e.inspect}"
        next
      end
      reflection = attribute[1].sub(/_id$/, '')
      #reflection = reflection.to_sym
      next if !models[attribute_class]
      next if !models[attribute_class][:reflections]
      next if !models[attribute_class][:reflections][reflection]
      next if !models[attribute_class][:reflections][reflection].klass

      attribute_ref_class = models[attribute_class][:reflections][reflection].klass
      if content['value'].instance_of?(Array)
        content['value'].each do |item_id|
          next if item_id.blank?

          attribute_object = attribute_ref_class.lookup(id: item_id)
          next if !attribute_object

          assets = attribute_object.assets(assets)
        end
      elsif content['value'].present?
        attribute_object = attribute_ref_class.find_by(id: content['value'])
        if attribute_object
          assets = attribute_object.assets(assets)
        end
      end
    end
    assets
  end

  # methods defined here are going to extend the class, not the instance of it
  class_methods do

=begin

return object and assets

  data = Model.full(123)
  data = {
    id:     123,
    assets: assets,
  }

=end

    def full(id)
      object = find(id)
      assets = object.assets({})
      {
        id:     object.id,
        assets: assets,
      }
    end

=begin

get assets of object list

  list = [
    {
      object => 'Ticket',
      o_id   => 1,
    },
    {
      object => 'User',
      o_id   => 121,
    },
  ]

  assets = Model.assets_of_object_list(list, assets)

=end

    def assets_of_object_list(list, assets = {})
      list.each do |item|
        require_dependency item['object'].to_filename
<<<<<<< HEAD
        record = item['object'].constantize.find(item['o_id'])
=======
        record = Kernel.const_get(item['object']).lookup(id: item['o_id'])
        next if record.blank?

>>>>>>> 5356c9f9
        assets = record.assets(assets)
        if item['created_by_id'].present?
          user = User.find(item['created_by_id'])
          assets = user.assets(assets)
        end
        if item['updated_by_id'].present?
          user = User.find(item['updated_by_id'])
          assets = user.assets(assets)
        end
      end
      assets
    end
  end
end<|MERGE_RESOLUTION|>--- conflicted
+++ resolved
@@ -145,13 +145,9 @@
     def assets_of_object_list(list, assets = {})
       list.each do |item|
         require_dependency item['object'].to_filename
-<<<<<<< HEAD
-        record = item['object'].constantize.find(item['o_id'])
-=======
-        record = Kernel.const_get(item['object']).lookup(id: item['o_id'])
+        record = item['object'].constantize.lookup(id: item['o_id'])
         next if record.blank?
 
->>>>>>> 5356c9f9
         assets = record.assets(assets)
         if item['created_by_id'].present?
           user = User.find(item['created_by_id'])
