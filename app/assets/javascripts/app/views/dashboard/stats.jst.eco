--- conflicted
+++ resolved
@@ -57,11 +57,7 @@
 </div>
 <div class="column">
   <div class="in-process stat-widget vertical">
-<<<<<<< HEAD
-    <h3><%- @T('Your Tickets in process') %></h3>
-=======
-    <div class="stat-title"><%- @T('Tickets in process') %></div>
->>>>>>> 9f7ae2a5
+    <div class="stat-title"><%- @T('Your Tickets in process') %></div>
     <div class="stat-graphic">
       <%- @Icon('in-process', "in-process-icon state-color #{@StatsTicketInProcess.state}-state") %>
     </div>
