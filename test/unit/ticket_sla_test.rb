--- conflicted
+++ resolved
@@ -751,7 +751,6 @@
 
     # state change to open from pending
     History.add(
-<<<<<<< HEAD
       history_type: 'updated',
       history_object: 'Ticket',
       history_attribute: 'state',
@@ -764,20 +763,6 @@
       created_at: '2013-06-04 10:30:00 UTC',
       updated_at: '2013-06-04 10:30:00 UTC',
     )
-=======
-   history_type: 'updated',
-   history_object: 'Ticket',
-   history_attribute: 'state',
-   o_id: ticket.id,
-   id_to: 2,
-   id_from: 3,
-   value_from: 'pending reminder',
-   value_to: 'open',
-   created_by_id: 1,
-   created_at: '2013-06-04 10:30:00 UTC',
-   updated_at: '2013-06-04 10:30:00 UTC',
- )
->>>>>>> 158bf737
 
     # state change to pending from open 11:00
     History.add(
