# Copyright (C) 2012-2013 Zammad Foundation, http://zammad-foundation.org/

require 'time_calculation'
require 'sla'

class Ticket < ApplicationModel
  before_create   :number_generate, :check_defaults
  before_update   :check_defaults
  before_destroy  :destroy_dependencies

  belongs_to    :group
  has_many      :articles,              :class_name => 'Ticket::Article', :after_add => :cache_update, :after_remove => :cache_update
  belongs_to    :organization
  belongs_to    :ticket_state,          :class_name => 'Ticket::State'
  belongs_to    :ticket_priority,       :class_name => 'Ticket::Priority'
  belongs_to    :owner,                 :class_name => 'User'
  belongs_to    :customer,              :class_name => 'User'
  belongs_to    :created_by,            :class_name => 'User'
  belongs_to    :create_article_type,   :class_name => 'Ticket::Article::Type'
  belongs_to    :create_article_sender, :class_name => 'Ticket::Article::Sender'

  attr_accessor :callback_loop

  def self.number_check (string)
    self.number_adapter.number_check_item(string)
  end

  def agent_of_group
    Group.find( self.group_id ).users.where( :active => true ).joins(:roles).where( 'roles.name' => 'Agent', 'roles.active' => true ).uniq()
  end

  def self.agents
    User.where( :active => true ).joins(:roles).where( 'roles.name' => 'Agent', 'roles.active' => true ).uniq()
  end

  def self.attributes_to_change(params)
    if params[:ticket_id]
      params[:ticket] = self.find( params[:ticket_id] )
    end
    if params[:article_id]
      params[:article] = self.find( params[:article_id] )
    end

    # get ticket states
    ticket_state_ids = []
    if params[:ticket]
      ticket_state_type = params[:ticket].ticket_state.state_type
    end
    ticket_state_types = ['open', 'closed', 'pending action', 'pending reminder']
    if ticket_state_type && !ticket_state_types.include?(ticket_state_type.name)
      ticket_state_ids.push params[:ticket].ticket_state.id
    end
    ticket_state_types.each {|type|
      ticket_state_type = Ticket::StateType.where( :name => type ).first
      if ticket_state_type
        ticket_state_type.states.each {|ticket_state|
          ticket_state_ids.push ticket_state.id
        }
      end
    }

    # get owner
    owner_ids = []
    if params[:ticket]
      params[:ticket].agent_of_group.each { |user|
        owner_ids.push user.id
      }
    end

    # get group
    group_ids = []
    Group.where( :active => true ).each { |group|
      group_ids.push group.id
    }

    # get group / user relations
    agents = {}
    Ticket.agents.each { |user|
      agents[ user.id ] = 1
    }
    groups_users = {}
    group_ids.each {|group_id|
      groups_users[ group_id ] = []
      Group.find( group_id ).users.each {|user|
        next if !agents[ user.id ]
        groups_users[ group_id ].push user.id
      }
    }

    # get priorities
    ticket_priority_ids = []
    Ticket::Priority.where( :active => true ).each { |priority|
      ticket_priority_ids.push priority.id
    }

    ticket_article_type_ids = []
    if params[:ticket]
      ticket_article_types = ['note', 'phone']
      if params[:ticket].group.email_address_id
        ticket_article_types.push 'email'
      end
      ticket_article_types.each {|ticket_article_type_name|
        ticket_article_type = Ticket::Article::Type.lookup( :name => ticket_article_type_name )
        if ticket_article_type
          ticket_article_type_ids.push ticket_article_type.id
        end
      }
    end

    return {
      :ticket_article_type_id => ticket_article_type_ids,
      :ticket_state_id        => ticket_state_ids,
      :ticket_priority_id     => ticket_priority_ids,
      :owner_id               => owner_ids,
      :group_id               => group_ids,
      :group_id__owner_id     => groups_users,
    }
  end

  def merge_to(data)

    # update articles
    Ticket::Article.where( :ticket_id => self.id ).update_all( ['ticket_id = ?', data[:ticket_id] ] )

    # update history

    # create new merge article
    Ticket::Article.create(
      :ticket_id                => self.id,
      :ticket_article_type_id   => Ticket::Article::Type.lookup( :name => 'note' ).id,
      :ticket_article_sender_id => Ticket::Article::Sender.lookup( :name => 'Agent' ).id,
      :body                     => 'merged',
      :internal                 => false
    )

    # add history to both

    # link tickets
    Link.add(
      :link_type                => 'parent',
      :link_object_source       => 'Ticket',
      :link_object_source_value => data[:ticket_id],
      :link_object_target       => 'Ticket',
      :link_object_target_value => self.id
    )

    # set state to 'merged'
    self.ticket_state_id = Ticket::State.lookup( :name => 'merged' ).id

    # rest owner
    self.owner_id = User.where( :login => '-' ).first.id

    # save ticket
    self.save
  end

  #  def self.agent
  #    Role.where( :name => ['Agent'], :active => true ).first.users.where( :active => true ).uniq()
  #  end

  def subject_build (subject)

    # clena subject
    subject = self.subject_clean(subject)

    ticket_hook         = Setting.get('ticket_hook')
    ticket_hook_divider = Setting.get('ticket_hook_divider')

    # none position
    if Setting.get('ticket_hook_position') == 'none'
      return subject
    end

    # right position
    if Setting.get('ticket_hook_position') == 'right'
      return subject + " [#{ticket_hook}#{ticket_hook_divider}#{self.number}] "
    end

    # left position
    return "[#{ticket_hook}#{ticket_hook_divider}#{self.number}] " + subject
  end

  def subject_clean (subject)
    ticket_hook         = Setting.get('ticket_hook')
    ticket_hook_divider = Setting.get('ticket_hook_divider')
    ticket_subject_size = Setting.get('ticket_subject_size')

    # remove all possible ticket hook formats with []
    subject = subject.gsub /\[#{ticket_hook}: #{self.number}\](\s+?|)/, ''
    subject = subject.gsub /\[#{ticket_hook}:#{self.number}\](\s+?|)/, ''
    subject = subject.gsub /\[#{ticket_hook}#{ticket_hook_divider}#{self.number}\](\s+?|)/, ''

    # remove all possible ticket hook formats without []
    subject = subject.gsub /#{ticket_hook}: #{self.number}(\s+?|)/, ''
    subject = subject.gsub /#{ticket_hook}:#{self.number}(\s+?|)/, ''
    subject = subject.gsub /#{ticket_hook}#{ticket_hook_divider}#{self.number}(\s+?|)/, ''

    # remove leading "..:\s" and "..[\d+]:\s" e. g. "Re: " or "Re[5]: "
    subject = subject.gsub /^(..(\[\d+\])?:\s)+/, ''

    # resize subject based on config
    if subject.length > ticket_subject_size.to_i
      subject = subject[ 0, ticket_subject_size.to_i ] + '[...]'
    end

    return subject
  end

  #  ticket.permission(
  #    :current_user => 123
  #  )
  def permission (data)

    # check customer
    if data[:current_user].is_role('Customer')

      # access ok if its own ticket
      return true if self.customer_id == data[:current_user].id

      # access ok if its organization ticket
      if data[:current_user].organization_id && self.organization_id
        return true if self.organization_id == data[:current_user].organization_id
      end

      # no access
      return false
    end

    # check agent

    # access if requestor is owner
    return true if self.owner_id == data[:current_user].id

    # access if requestor is in group
    data[:current_user].groups.each {|group|
      return true if self.group.id == group.id
    }
    return false
  end

  #  Ticket.search(
  #    :current_user => 123,
  #    :query        => 'search something',
  #    :limit        => 15,
  #  )
  def self.search (params)

    # get params
    query        = params[:query]
    limit        = params[:limit] || 12
    current_user = params[:current_user]

    conditions = []
    if current_user.is_role('Agent')
      group_ids = Group.select( 'groups.id' ).joins(:users).
      where( 'groups_users.user_id = ?', current_user.id ).
      where( 'groups.active = ?', true ).
      map( &:id )
      conditions = [ 'group_id IN (?)', group_ids ]
    else
      if !current_user.organization || ( !current_user.organization.shared || current_user.organization.shared == false )
        conditions = [ 'customer_id = ?', current_user.id ]
      else
        conditions = [ '( customer_id = ? OR organization_id = ? )', current_user.id, current_user.organization.id ]
      end
    end

    # do query
    tickets_all = Ticket.select('DISTINCT(tickets.id)').
    where(conditions).
    where( '( `tickets`.`title` LIKE ? OR `tickets`.`number` LIKE ? OR `ticket_articles`.`body` LIKE ? OR `ticket_articles`.`from` LIKE ? OR `ticket_articles`.`to` LIKE ? OR `ticket_articles`.`subject` LIKE ?)', "%#{query}%", "%#{query}%", "%#{query}%", "%#{query}%", "%#{query}%", "%#{query}%" ).
    joins(:articles).
    limit(limit).
    order('`tickets`.`created_at` DESC')

    # build result list
    tickets = []
    users = {}
    tickets_all.each do |ticket|
      ticket_tmp = Ticket.lookup( :id => ticket.id )
      tickets.push ticket_tmp
    end

    return tickets
  end
  #  Ticket.overview_list(
  #    :current_user => 123,
  #  )
  def self.overview_list (data)

    # get customer overviews
    if data[:current_user].is_role('Customer')
      role = data[:current_user].is_role( 'Customer' )
      if data[:current_user].organization_id && data[:current_user].organization.shared
        overviews = Overview.where( :role_id => role.id, :active => true )
      else
        overviews = Overview.where( :role_id => role.id, :organization_shared => false, :active => true )
      end
      return overviews
    end

    # get agent overviews
    role = data[:current_user].is_role( 'Agent' )
    overviews = Overview.where( :role_id => role.id, :active => true )
    return overviews
  end

  #  Ticket.overview(
  #    :view         => 'some_view_url',
  #    :current_user => OBJECT,
  #  )
  def self.overview (data)

    overviews = self.overview_list(data)

    # build up attributes hash
    overview_selected     = nil
    overview_selected_raw = nil

    overviews.each { |overview|

      # remember selected view
      if data[:view] && data[:view] == overview.link
        overview_selected     = overview
        overview_selected_raw = Marshal.load( Marshal.dump(overview.attributes) )
      end

      # replace e.g. 'current_user.id' with current_user.id
      overview.condition.each { |item, value |
        if value && value.class.to_s == 'String'
          parts = value.split( '.', 2 )
          if parts[0] && parts[1] && parts[0] == 'current_user'
            overview.condition[item] = data[:current_user][parts[1].to_sym]
          end
        end
      }
    }

    if data[:view] && !overview_selected
      return
    end

    # sortby
    # prio
    # state
    # group
    # customer

    # order
    # asc
    # desc

    # groupby
    # prio
    # state
    # group
    # customer

    #    all = attributes[:myopenassigned]
    #    all.merge( { :group_id => groups } )

    #    @tickets = Ticket.where(:group_id => groups, attributes[:myopenassigned] ).limit(params[:limit])
    # get only tickets with permissions
    if data[:current_user].is_role('Customer')
      group_ids = Group.select( 'groups.id' ).
      where( 'groups.active = ?', true ).
      map( &:id )
    else
      group_ids = Group.select( 'groups.id' ).joins(:users).
      where( 'groups_users.user_id = ?', [ data[:current_user].id ] ).
      where( 'groups.active = ?', true ).
      map( &:id )
    end

    # overview meta for navbar
    if !overview_selected

      # loop each overview
      result = []
      overviews.each { |overview|

        # get count
        count = Ticket.where( :group_id => group_ids ).where( self._condition( overview.condition ) ).count()

        # get meta info
        all = {
          :name => overview.name,
          :prio => overview.prio,
          :link => overview.link,
        }

        # push to result data
        result.push all.merge( { :count => count } )
      }
      return result
    end

    # get result list
    if data[:array]
      order_by = overview_selected[:order][:by].to_s + ' ' + overview_selected[:order][:direction].to_s
      if overview_selected.group_by && !overview_selected.group_by.empty?
        order_by = overview_selected.group_by + '_id, ' + order_by
      end
      tickets = Ticket.select( 'id' ).
      where( :group_id => group_ids ).
      where( self._condition( overview_selected.condition ) ).
      order( order_by ).
      limit( 500 )

      ticket_ids = []
      tickets.each { |ticket|
        ticket_ids.push ticket.id
      }

      tickets_count = Ticket.where( :group_id => group_ids ).
      where( self._condition( overview_selected.condition ) ).
      count()

      return {
        :ticket_list   => ticket_ids,
        :tickets_count => tickets_count,
        :overview      => overview_selected_raw,
      }
    end

    # get tickets for overview
    data[:start_page] ||= 1
    tickets = Ticket.where( :group_id => group_ids ).
    where( self._condition( overview_selected.condition ) ).
    order( overview_selected[:order][:by].to_s + ' ' + overview_selected[:order][:direction].to_s )#.
    #      limit( overview_selected.view[ data[:view_mode].to_sym ][:per_page] ).
    #      offset( overview_selected.view[ data[:view_mode].to_sym ][:per_page].to_i * ( data[:start_page].to_i - 1 ) )

    tickets_count = Ticket.where( :group_id => group_ids ).
    where( self._condition( overview_selected.condition ) ).
    count()

    return {
      :tickets       => tickets,
      :tickets_count => tickets_count,
      :overview      => overview_selected_raw,
    }

  end
  def self._condition(condition)
    sql  = ''
    bind = [nil]
    condition.each {|key, value|
      if sql != ''
        sql += ' AND '
      end
      if value.class == Array
        sql += " #{key} IN (?)"
        bind.push value
      elsif value.class == Hash || value.class == ActiveSupport::HashWithIndifferentAccess
        time = Time.now
        if value['area'] == 'minute'
          if value['direction'] == 'last'
            time -= value['count'].to_i * 60
          else
            time += value['count'].to_i * 60
          end
        elsif value['area'] == 'hour'
          if value['direction'] == 'last'
            time -= value['count'].to_i * 60 * 60
          else
            time += value['count'].to_i * 60 * 60
          end
        elsif value['area'] == 'day'
          if value['direction'] == 'last'
            time -= value['count'].to_i * 60 * 60 * 24
          else
            time += value['count'].to_i * 60 * 60 * 24
          end
        elsif value['area'] == 'month'
          if value['direction'] == 'last'
            time -= value['count'].to_i * 60 * 60 * 24 * 31
          else
            time += value['count'].to_i * 60 * 60 * 24 * 31
          end
        elsif value['area'] == 'year'
          if value['direction'] == 'last'
            time -= value['count'].to_i * 60 * 60 * 24 * 365
          else
            time += value['count'].to_i * 60 * 60 * 24 * 365
          end
        end
        if value['direction'] == 'last'
          sql += " #{key} > ?"
          bind.push time
        else
          sql += " #{key} < ?"
          bind.push time
        end
      else
        sql += " #{key} = ?"
        bind.push value
      end
    }
    bind[0] = sql
    return bind
  end

  def self.number_adapter

    # load backend based on config
    adapter_name = Setting.get('ticket_number')
    adapter = nil
    case adapter_name
    when Symbol, String
      require "ticket/number/#{adapter_name.to_s.downcase}"
      adapter = Ticket::Number.const_get("#{adapter_name.to_s.capitalize}")
    else
      raise "Missing number_adapter '#{adapter_name}'"
    end
    return adapter
  end

  def self.escalation_calculation_rebuild
    ticket_state_list_open   = Ticket::State.where(
      :state_type_id => Ticket::StateType.where(
        :name => ['new','open', 'pending reminder', 'pending action']
      )
    )
    tickets = Ticket.where( :ticket_state_id => ticket_state_list_open )
    tickets.each {|ticket|
      ticket.escalation_calculation
    }
  end

  def _escalation_calculation_get_sla

    sla_selected = nil
    sla_list = Cache.get( 'SLA::List::Active' )
    if sla_list == nil
      sla_list = Sla.where( :active => true ).all
      Cache.write( 'SLA::List::Active', sla_list, { :expires_in => 1.hour } )
    end
    sla_list.each {|sla|
      if !sla.condition || sla.condition.empty?
        sla_selected = sla
      elsif sla.condition
        hit = false
        map = [
          [ 'tickets.ticket_priority_id', 'ticket_priority_id' ],
          [ 'tickets.group_id', 'group_id' ]
        ]
        map.each {|item|
          if sla.condition[ item[0] ]
            if sla.condition[ item[0] ].class == String
              sla.condition[ item[0] ] = [ sla.condition[ item[0] ] ]
            end
            if sla.condition[ item[0] ].include?( self[ item[1] ].to_s )
              hit = true
            else
              hit = false
            end
          end
        }
        if hit
          sla_selected = sla
        end
      end
    }

    return sla_selected
  end

  def _escalation_calculation_higher_time(escalation_time, check_time, done_time)
    return escalation_time if done_time
    return check_time if !escalation_time
    return escalation_time if !check_time
    return check_time if escalation_time > check_time
    return escalation_time
  end

  def escalation_calculation

    # set escalation off if ticket is already closed
    ticket_state      = Ticket::State.lookup( :id => self.ticket_state_id )
    ticket_state_type = Ticket::StateType.lookup( :id => ticket_state.state_type_id )
    ignore_escalation = ['removed', 'closed', 'merged', 'pending action']
    if ignore_escalation.include?( ticket_state_type.name )
      self.escalation_time            = nil
      #      self.first_response_escal_date  = nil
      #      self.close_time_escal_date      = nil
      self.callback_loop = true
      self.save
      return true
    end

    # get sla for ticket
    sla_selected = self._escalation_calculation_get_sla

    # reset escalation if no sla is set
    if !sla_selected
      self.escalation_time            = nil
      #      self.first_response_escal_date  = nil
      #      self.close_time_escal_date      = nil
      self.callback_loop = true
      self.save
      return true
    end

    #    puts sla_selected.inspect
    #    puts days.inspect
    self.escalation_time            = nil
    self.first_response_escal_date  = nil
    self.update_time_escal_date     = nil
    self.close_time_escal_date      = nil

    # first response
    if sla_selected.first_response_time

      # get escalation date without pending time
      self.first_response_escal_date = TimeCalculation.dest_time( self.created_at, sla_selected.first_response_time, sla_selected.data, sla_selected.timezone )

      # get pending time between created and first response escal. time
      time_in_pending = escalation_suspend( self.created_at, self.first_response_escal_date, 'relative', sla_selected )

      # get new escalation time (original escal_date + time_in_pending)
      self.first_response_escal_date = TimeCalculation.dest_time( self.first_response_escal_date, time_in_pending.to_i, sla_selected.data, sla_selected.timezone )

      # set ticket escalation
      self.escalation_time = self._escalation_calculation_higher_time( self.escalation_time, self.first_response_escal_date, self.first_response )
    end
    if self.first_response# && !self.first_response_in_min

      # get response time in min between created and first response
      self.first_response_in_min = escalation_suspend( self.created_at, self.first_response, 'real', sla_selected )

    end

    # set time to show if sla is raised ot in
    if sla_selected.first_response_time && self.first_response_in_min
      self.first_response_diff_in_min = sla_selected.first_response_time - self.first_response_in_min
    end


    # update time
    last_update = self.last_contact_agent
    if !last_update
      last_update = self.created_at
    end
    if sla_selected.update_time
      self.update_time_escal_date = TimeCalculation.dest_time( last_update, sla_selected.update_time, sla_selected.data, sla_selected.timezone  )

      # set ticket escalation
      self.escalation_time = self._escalation_calculation_higher_time( self.escalation_time, self.update_time_escal_date, false )
    end
    if self.last_contact_agent
      self.update_time_in_min = TimeCalculation.business_time_diff( self.created_at, self.last_contact_agent, sla_selected.data, sla_selected.timezone  )
    end

    # set sla time
    if sla_selected.update_time && self.update_time_in_min
      self.update_time_diff_in_min = sla_selected.update_time - self.update_time_in_min
    end


    # close time
    if sla_selected.close_time

      # get escalation date without pending time
      self.close_time_escal_date = TimeCalculation.dest_time( self.created_at, sla_selected.close_time, sla_selected.data, sla_selected.timezone  )

      # get pending time between created and close escal. time
      extended_escalation = escalation_suspend( self.created_at, self.close_time_escal_date, 'relative', sla_selected )

      # get new escalation time (original escal_date + time_in_pending)
      self.close_time_escal_date = TimeCalculation.dest_time( self.close_time_escal_date, extended_escalation.to_i, sla_selected.data, sla_selected.timezone )

      # set ticket escalation
      self.escalation_time = self._escalation_calculation_higher_time( self.escalation_time, self.close_time_escal_date, self.close_time )
    end
    if self.close_time # && !self.close_time_in_min
      self.close_time_in_min = escalation_suspend( self.created_at, self.close_time, 'real', sla_selected )
    end
    # set sla time
    if sla_selected.close_time && self.close_time_in_min
      self.close_time_diff_in_min = sla_selected.close_time - self.close_time_in_min
    end
    self.callback_loop = true
    self.save
  end

  private

  def number_generate
    return if self.number

    # generate number
    (1..25_000).each do |i|
      number = Ticket.number_adapter.number_generate_item()
      ticket = Ticket.where( :number => number ).first
      if ticket != nil
        number = Ticket.number_adapter.number_generate_item()
      else
        self.number = number
        return number
      end
    end
  end
  def check_defaults
    if !self.owner_id
      self.owner_id = 1
    end
    #      if self.customer_id && ( !self.organization_id || self.organization_id.empty? )
    if self.customer_id
      customer = User.find( self.customer_id )
      if  self.organization_id != customer.organization_id
        self.organization_id = customer.organization_id
      end
    end

<<<<<<< HEAD
  end
  def destroy_dependencies

    # delete history
    History.history_destroy( 'Ticket', self.id )
=======
      # delete history
      History.remove( 'Ticket', self.id )
>>>>>>> 76cf9394

      # delete articles
      self.articles.destroy_all
    end

    #type could be:
    # real - time without supsend state
    # relative - only suspend time

    def escalation_suspend (start_time, end_time, type, sla_selected)
      total_time_without_pending = 0
      total_time = 0
      #get history for ticket
      history_list = History.history_list( 'Ticket', self.id, 'Ticket' )

      #loop through hist. changes and get time
      last_state            = nil
      last_state_change     = nil
      last_state_is_pending = false
      history_list.each { |history_item|

        # ignore if it isn't a state change
        next if history_item['history_attribute'] != 'ticket_state'

        # ignore all older state changes after end_time
        next if last_state_change && last_state_change > end_time

        # if created_at is later then end_time, use end_time as last time
        if history_item['created_at'] > end_time
          history_item['created_at'] = end_time
        end

        # get initial state and time
        if !last_state
          last_state        = history_item['value_from']
          last_state_change = start_time
        end

        # use time if ticket got from e. g. open to pending
        if history_item['value_from'] != 'pending' && history_item['value_to'] == 'pending'
          diff = escalation_time_diff( last_state_change, history_item['created_at'], sla_selected )
          puts "Diff count !=pending -> ==pending #{diff.to_s} - #{last_state_change} - #{history_item['created_at']}"
          total_time_without_pending = total_time_without_pending + diff
          total_time = total_time + diff
          last_state_is_pending = true

        # use time if ticket got from e. g. open to open
        elsif history_item['value_from'] != 'pending' && history_item['value_to'] != 'pending'
          diff = escalation_time_diff( last_state_change, history_item['created_at'], sla_selected )
          puts "Diff count !=pending -> !=pending #{diff.to_s} - #{last_state_change} - #{history_item['created_at']}"
          total_time_without_pending = total_time_without_pending + diff
          total_time = total_time + diff
          last_state_is_pending = false
        elsif history_item['value_from'] == 'pending' && history_item['value_to'] != 'pending'
          diff = escalation_time_diff( last_state_change, history_item['created_at'], sla_selected )
          puts "Diff not count ==pending -> !=pending #{diff.to_s} - #{last_state_change} - #{history_item['created_at']}"
          total_time = total_time + diff
          last_state_is_pending = false
        # no pending state, do not count
        else
          puts "Diff do not count #{history_item['value_from']}->#{history_item['value_to']} -> #{history_item['created_at']}"
          last_state_is_pending = false
        end

        # remember for next loop last state
        last_state        = history_item['value_to']
        last_state_change = history_item['created_at']
      }

      # if last state isnt pending, count rest
      if !last_state_is_pending && last_state_change && last_state_change < end_time
        diff = escalation_time_diff( last_state_change, end_time, sla_selected )
        puts "Diff count last state was not pending #{diff.to_s} - #{last_state_change} - #{end_time}"
        total_time_without_pending = total_time_without_pending + diff
        total_time = total_time + diff
      end

      # if we have not had any state change
      if !last_state_change
        diff = escalation_time_diff( start_time, end_time, sla_selected )
        puts 'Diff state has not changed ' + diff.to_s
        total_time_without_pending = total_time_without_pending + diff
        total_time = total_time + diff
      end

      #return sum
      if (type == 'real')
        return total_time_without_pending
      elsif (type == 'relative')
        relative = total_time - total_time_without_pending
        return relative
      else
        raise "ERROR: Unknown type #{type}"
      end
    end

    def escalation_time_diff( start_time, end_time, sla_selected )
      if sla_selected
        diff = TimeCalculation.business_time_diff( start_time, end_time, sla_selected.data, sla_selected.timezone)
      else
        diff = TimeCalculation.business_time_diff( start_time, end_time )
      end
      diff
    end

  class Number
  end

end<|MERGE_RESOLUTION|>--- conflicted
+++ resolved
@@ -713,16 +713,12 @@
       end
     end
 
-<<<<<<< HEAD
+
   end
   def destroy_dependencies
 
-    # delete history
-    History.history_destroy( 'Ticket', self.id )
-=======
       # delete history
       History.remove( 'Ticket', self.id )
->>>>>>> 76cf9394
 
       # delete articles
       self.articles.destroy_all
@@ -736,7 +732,7 @@
       total_time_without_pending = 0
       total_time = 0
       #get history for ticket
-      history_list = History.history_list( 'Ticket', self.id, 'Ticket' )
+      history_list = History.list( 'Ticket', self.id, 'Ticket' )
 
       #loop through hist. changes and get time
       last_state            = nil
@@ -745,51 +741,53 @@
       history_list.each { |history_item|
 
         # ignore if it isn't a state change
-        next if history_item['history_attribute'] != 'ticket_state'
+        next if !history_item.history_attribute_id
+        history_attribute = History::Attribute.lookup( :id => history_item.history_attribute_id );
+        next if history_attribute.name != 'ticket_state'
 
         # ignore all older state changes after end_time
         next if last_state_change && last_state_change > end_time
 
         # if created_at is later then end_time, use end_time as last time
-        if history_item['created_at'] > end_time
-          history_item['created_at'] = end_time
+        if history_item.created_at > end_time
+          history_item.created_at = end_time
         end
 
         # get initial state and time
         if !last_state
-          last_state        = history_item['value_from']
+          last_state        = history_item.value_from
           last_state_change = start_time
         end
 
         # use time if ticket got from e. g. open to pending
-        if history_item['value_from'] != 'pending' && history_item['value_to'] == 'pending'
-          diff = escalation_time_diff( last_state_change, history_item['created_at'], sla_selected )
-          puts "Diff count !=pending -> ==pending #{diff.to_s} - #{last_state_change} - #{history_item['created_at']}"
+        if history_item.value_from != 'pending' && history_item.value_to == 'pending'
+          diff = escalation_time_diff( last_state_change, history_item.created_at, sla_selected )
+          puts "Diff count !=pending -> ==pending #{diff.to_s} - #{last_state_change} - #{history_item.created_at}"
           total_time_without_pending = total_time_without_pending + diff
           total_time = total_time + diff
           last_state_is_pending = true
 
         # use time if ticket got from e. g. open to open
-        elsif history_item['value_from'] != 'pending' && history_item['value_to'] != 'pending'
-          diff = escalation_time_diff( last_state_change, history_item['created_at'], sla_selected )
-          puts "Diff count !=pending -> !=pending #{diff.to_s} - #{last_state_change} - #{history_item['created_at']}"
+        elsif history_item.value_from != 'pending' && history_item.value_to != 'pending'
+          diff = escalation_time_diff( last_state_change, history_item.created_at, sla_selected )
+          puts "Diff count !=pending -> !=pending #{diff.to_s} - #{last_state_change} - #{history_item.created_at}"
           total_time_without_pending = total_time_without_pending + diff
           total_time = total_time + diff
           last_state_is_pending = false
-        elsif history_item['value_from'] == 'pending' && history_item['value_to'] != 'pending'
-          diff = escalation_time_diff( last_state_change, history_item['created_at'], sla_selected )
-          puts "Diff not count ==pending -> !=pending #{diff.to_s} - #{last_state_change} - #{history_item['created_at']}"
+        elsif history_item.value_from == 'pending' && history_item.value_to != 'pending'
+          diff = escalation_time_diff( last_state_change, history_item.created_at, sla_selected )
+          puts "Diff not count ==pending -> !=pending #{diff.to_s} - #{last_state_change} - #{history_item.created_at}"
           total_time = total_time + diff
           last_state_is_pending = false
         # no pending state, do not count
         else
-          puts "Diff do not count #{history_item['value_from']}->#{history_item['value_to']} -> #{history_item['created_at']}"
+          puts "Diff do not count #{history_item.value_from}->#{history_item.value_to} -> #{history_item.created_at}"
           last_state_is_pending = false
         end
 
         # remember for next loop last state
-        last_state        = history_item['value_to']
-        last_state_change = history_item['created_at']
+        last_state        = history_item.value_to
+        last_state_change = history_item.created_at
       }
 
       # if last state isnt pending, count rest
