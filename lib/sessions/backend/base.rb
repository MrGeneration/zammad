--- conflicted
+++ resolved
@@ -1,10 +1,7 @@
 class Sessions::Backend::Base
 
   attr_writer :user
-<<<<<<< HEAD
-=======
   attr_writer :time_now
->>>>>>> cf1a8455
 
   def initialize(user, asset_lookup, client, client_id, ttl = 10)
     @user         = user
