<% for area, i in @result: %>
  <% if i > 0: %> <li class="divider"></li> <% end %>
  <% for item in area.result: %>
    <li>
      <a href="<%- item.url %>" class="<%= item.class %> horizontal center icon-switch" data-id="<%= item.id %>">
        <div class="<%= item.iconClass %> icon"></div>
<<<<<<< HEAD
        <div class="flex contain-text"><%= item.display %></div>
=======
        <div class="flex u-textTruncate">
        <% console.log area.name %>
        <% if area.name is "Ticket": %>
          <%= item.display %> -
          <time datetime="<%= item.createt_at %>"><%= item.humanTime %></time>
        <% else: %>
          <%= item.display %>
        <% end %>
        </div>
>>>>>>> 5124c4ff
      </a>
    </li>
  <% end %>
<% end %><|MERGE_RESOLUTION|>--- conflicted
+++ resolved
@@ -4,19 +4,7 @@
     <li>
       <a href="<%- item.url %>" class="<%= item.class %> horizontal center icon-switch" data-id="<%= item.id %>">
         <div class="<%= item.iconClass %> icon"></div>
-<<<<<<< HEAD
-        <div class="flex contain-text"><%= item.display %></div>
-=======
-        <div class="flex u-textTruncate">
-        <% console.log area.name %>
-        <% if area.name is "Ticket": %>
-          <%= item.display %> -
-          <time datetime="<%= item.createt_at %>"><%= item.humanTime %></time>
-        <% else: %>
-          <%= item.display %>
-        <% end %>
-        </div>
->>>>>>> 5124c4ff
+        <div class="flex u-textTruncate"><%= item.display %></div>
       </a>
     </li>
   <% end %>
