--- conflicted
+++ resolved
@@ -199,16 +199,11 @@
       role = App.Role.findNative(role_id)
       if role.active is true
         for permission_id in role.permission_ids
-<<<<<<< HEAD
           permission = App.Permission.findNative(permission_id)
           if !permission
             throw "No such permission for id #{permission_id}"
-          permissions[permission.name] = true
-=======
-          permission = App.Permission.find(permission_id)
           if permission.active is true
             permissions[permission.name] = true
->>>>>>> dc735422
 
     for localKey in keys
       requiredPermissions = localKey.split('+')
