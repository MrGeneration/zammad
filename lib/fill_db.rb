module FillDB
  def self.load( agents, customers, groups, organizations, tickets )
    puts 'load db with:'
    puts " agents:#{agents}"
    puts " customers:#{customers}"
    puts " groups:#{groups}"
    puts " organizations:#{organizations}"
    puts " tickets:#{tickets}"

    # set current user
    UserInfo.current_user_id = 1

    # organizations
    organization_pool = []
    if organizations && !organizations.zero?
      (1..organizations).each {|count|
<<<<<<< HEAD
        organization = Organization.create( :name => 'FillOrganization::' + rand(999_999).to_s, :active => true )
=======
        organization = Organization.create( name: 'FillOrganization::' + rand(999999).to_s, active: true )
>>>>>>> ce58d465
        organization_pool.push organization
      }
    else
      organization_pool = Organization.where(active: true)
    end

    # create agents
    agent_pool = []
    if agents && !agents.zero?
      roles  = Role.where( name: [ 'Agent'] )
      groups_all = Group.all
      (1..agents).each {|count|
        suffix = rand(99_999).to_s
        user = User.create_or_update(
          login: "filldb-agent-#{suffix}",
          firstname: "agent #{suffix}",
          lastname: "agent #{suffix}",
          email: "filldb-agent-#{suffix}@example.com",
          password: 'agentpw',
          active: true,
          roles: roles,
          groups: groups_all,
        )
        agent_pool.push user
      }
    else
      agent_pool = Role.where(name: 'Agent').first.users.where(active: true)
      puts " take #{agent_pool.length} agents"
    end

    # create customer
    customer_pool = []
    if customers && !customers.zero?
      roles  = Role.where( name: [ 'Customer'] )
      groups_all = Group.all
      (1..customers).each {|count|
        suffix = rand(99_999).to_s
        organization = nil
        if !organization_pool.empty? && rand(2) == 1
          organization = organization_pool[ organization_pool.length-1 ]
        end
        user = User.create_or_update(
          login: "filldb-customer-#{suffix}",
          firstname: "customer #{suffix}",
          lastname: "customer #{suffix}",
          email: "filldb-customer-#{suffix}@example.com",
          password: 'customerpw',
          active: true,
          organization: organization,
          roles: roles,
        )
        customer_pool.push user
      }
    else
      customer_pool = Role.where(name: 'Customer').first.users.where(active: true)
    end

    # create groups
    group_pool = []
    if groups && !groups.zero?
      puts "1..#{groups}"
      (1..groups).each {|count|
<<<<<<< HEAD
        group = Group.create( :name => 'FillGroup::' + rand(999_999).to_s, :active => true )
=======
        group = Group.create( name: 'FillGroup::' + rand(999999).to_s, active: true )
>>>>>>> ce58d465
        group_pool.push group
        Role.where(name: 'Agent').first.users.where(active: true).each {|user|
          user_groups = user.groups
          user_groups.push group
          user.groups = user_groups
          user.save
        }
      }
    else
      group_pool = Group.where(active: true)
    end

    # create tickets
    priority_pool = Ticket::Priority.all
    state_pool = Ticket::State.all
    if tickets && !tickets.zero?
      (1..tickets).each {|count|
        customer = customer_pool[ rand(customer_pool.length-1) ]
        agent    = agent_pool[ rand(agent_pool.length-1) ]
        ticket = Ticket.create(
<<<<<<< HEAD
          :title          => 'some title äöüß' + rand(999_999).to_s,
          :group          => group_pool[ rand(group_pool.length-1) ],
          :customer       => customer,
          :owner          => agent,
          :state          => state_pool[ rand(state_pool.length-1) ],
          :priority       => priority_pool[ rand(priority_pool.length-1) ],
          :updated_by_id  => agent.id,
          :created_by_id  => agent.id,
        )
        # create article
        article = Ticket::Article.create(
          :ticket_id      => ticket.id,
          :from           => customer.email,
          :to             => 'some_recipient@example.com',
          :subject        => 'some subject' + rand(999_999).to_s,
          :message_id     => 'some@id-' + rand(999_999).to_s,
          :body           => 'some message ...',
          :internal       => false,
          :sender         => Ticket::Article::Sender.where(:name => 'Customer').first,
          :type           => Ticket::Article::Type.where(:name => 'phone').first,
          :updated_by_id  => agent.id,
          :created_by_id  => agent.id,
=======
          title: 'some title äöüß' + rand(999999).to_s,
          group: group_pool[ rand(group_pool.length-1) ],
          customer: customer,
          owner: agent,
          state: state_pool[ rand(state_pool.length-1) ],
          priority: priority_pool[ rand(priority_pool.length-1) ],
          updated_by_id: agent.id,
          created_by_id: agent.id,
        )
        # create article
        article = Ticket::Article.create(
          ticket_id: ticket.id,
          from: customer.email,
          to: 'some_recipient@example.com',
          subject: 'some subject' + rand(999999).to_s,
          message_id: 'some@id-' + rand(999999).to_s,
          body: 'some message ...',
          internal: false,
          sender: Ticket::Article::Sender.where(name: 'Customer').first,
          type: Ticket::Article::Type.where(name: 'phone').first,
          updated_by_id: agent.id,
          created_by_id: agent.id,
>>>>>>> ce58d465
        )
      }
    end
  end
end<|MERGE_RESOLUTION|>--- conflicted
+++ resolved
@@ -14,11 +14,7 @@
     organization_pool = []
     if organizations && !organizations.zero?
       (1..organizations).each {|count|
-<<<<<<< HEAD
-        organization = Organization.create( :name => 'FillOrganization::' + rand(999_999).to_s, :active => true )
-=======
-        organization = Organization.create( name: 'FillOrganization::' + rand(999999).to_s, active: true )
->>>>>>> ce58d465
+        organization = Organization.create( name: 'FillOrganization::' + rand(999_999).to_s, active: true )
         organization_pool.push organization
       }
     else
@@ -81,11 +77,7 @@
     if groups && !groups.zero?
       puts "1..#{groups}"
       (1..groups).each {|count|
-<<<<<<< HEAD
-        group = Group.create( :name => 'FillGroup::' + rand(999_999).to_s, :active => true )
-=======
-        group = Group.create( name: 'FillGroup::' + rand(999999).to_s, active: true )
->>>>>>> ce58d465
+        group = Group.create( name: 'FillGroup::' + rand(999_999).to_s, active: true )
         group_pool.push group
         Role.where(name: 'Agent').first.users.where(active: true).each {|user|
           user_groups = user.groups
@@ -106,31 +98,7 @@
         customer = customer_pool[ rand(customer_pool.length-1) ]
         agent    = agent_pool[ rand(agent_pool.length-1) ]
         ticket = Ticket.create(
-<<<<<<< HEAD
-          :title          => 'some title äöüß' + rand(999_999).to_s,
-          :group          => group_pool[ rand(group_pool.length-1) ],
-          :customer       => customer,
-          :owner          => agent,
-          :state          => state_pool[ rand(state_pool.length-1) ],
-          :priority       => priority_pool[ rand(priority_pool.length-1) ],
-          :updated_by_id  => agent.id,
-          :created_by_id  => agent.id,
-        )
-        # create article
-        article = Ticket::Article.create(
-          :ticket_id      => ticket.id,
-          :from           => customer.email,
-          :to             => 'some_recipient@example.com',
-          :subject        => 'some subject' + rand(999_999).to_s,
-          :message_id     => 'some@id-' + rand(999_999).to_s,
-          :body           => 'some message ...',
-          :internal       => false,
-          :sender         => Ticket::Article::Sender.where(:name => 'Customer').first,
-          :type           => Ticket::Article::Type.where(:name => 'phone').first,
-          :updated_by_id  => agent.id,
-          :created_by_id  => agent.id,
-=======
-          title: 'some title äöüß' + rand(999999).to_s,
+          title: 'some title äöüß' + rand(999_999).to_s,
           group: group_pool[ rand(group_pool.length-1) ],
           customer: customer,
           owner: agent,
@@ -144,15 +112,14 @@
           ticket_id: ticket.id,
           from: customer.email,
           to: 'some_recipient@example.com',
-          subject: 'some subject' + rand(999999).to_s,
-          message_id: 'some@id-' + rand(999999).to_s,
+          subject: 'some subject' + rand(999_999).to_s,
+          message_id: 'some@id-' + rand(999_999).to_s,
           body: 'some message ...',
           internal: false,
           sender: Ticket::Article::Sender.where(name: 'Customer').first,
           type: Ticket::Article::Type.where(name: 'phone').first,
           updated_by_id: agent.id,
           created_by_id: agent.id,
->>>>>>> ce58d465
         )
       }
     end
