--- conflicted
+++ resolved
@@ -205,11 +205,7 @@
     )
     agent2.roles = roles
     agent2.save
-<<<<<<< HEAD
-    org = Organization.create( :name => 'SomeOrg::' + rand(999_999).to_s, :active => true )
-=======
-    org = Organization.create( name: 'SomeOrg::' + rand(999999).to_s, active: true )
->>>>>>> ce58d465
+    org = Organization.create( name: 'SomeOrg::' + rand(999_999).to_s, active: true )
 
     # create sessions
     client_id1_0 = '1234-1'
