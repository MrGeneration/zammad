<form class="search horizontal">
  <div class="search-holder flex">
    <input id="global-search" type="search" autocomplete="off">
    <svg class="magnifier icon"><use xlink:href="#icon-magnifier" /></svg>
    <div class="empty-search">
      <svg class="close icon"><use xlink:href="#icon-close" /></svg>
    </div>
  </div>
<<<<<<< HEAD
  <svg class="logo js-toggleNavigation"><use xlink:href="#icon-logo" /></svg>
=======
  <svg class="icon-logo js-toggleNavigation"><use xlink:href="#icon-logo" /></svg>
>>>>>>> 180d3c31
  <ul id="global-search-result" class="custom-dropdown-menu" role="menu"></ul>
</form>

<ul class="main-navigation"></ul>

<div class="tasks tasks-navigation flex"></div>

<% if !_.isEmpty(@user): %>
  <!--<a href="#bell" class="glyphicon glyphicon-bell"></a>-->

  <ul class="user-menu horizontal stretch navbar-items-personal"></ul>
<% end %><|MERGE_RESOLUTION|>--- conflicted
+++ resolved
@@ -6,11 +6,7 @@
       <svg class="close icon"><use xlink:href="#icon-close" /></svg>
     </div>
   </div>
-<<<<<<< HEAD
-  <svg class="logo js-toggleNavigation"><use xlink:href="#icon-logo" /></svg>
-=======
   <svg class="icon-logo js-toggleNavigation"><use xlink:href="#icon-logo" /></svg>
->>>>>>> 180d3c31
   <ul id="global-search-result" class="custom-dropdown-menu" role="menu"></ul>
 </form>
 
