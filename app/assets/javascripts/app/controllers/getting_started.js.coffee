--- conflicted
+++ resolved
@@ -39,7 +39,7 @@
     )
 
   render: ->
-    console.log('RENDER 1')
+
     # check authentication, redirect to login if master user already exists
     if !@master_user && !@authenticate()
       @navigate '#login'
@@ -123,13 +123,6 @@
           # rerender page
           @render()
 
-<<<<<<< HEAD
-          App.Event.trigger 'notify', {
-            type:    'error'
-            msg:     App.i18n.translateContent( 'Can\'t create user!' )
-            timeout: 2500
-          }
-=======
       fail: (data) ->
         App.Event.trigger 'notify', {
           type:    'error'
@@ -137,7 +130,6 @@
           timeout: 2500
         }
 #        @modalHide()
->>>>>>> 12938c77
     )
 
   relogin: (data, status, xhr) =>
