--- conflicted
+++ resolved
@@ -9,19 +9,11 @@
     return if !@authenticate()
 
     @load()
-<<<<<<< HEAD
-#    @interval(
-#      =>
-#        @load()
-#      10000
-#    )
-=======
     @interval(
       =>
         @load()
-      30000
+      45000
     )
->>>>>>> 32143167
 
   # fetch data, render view
   load: ->
