Zammad::Application.configure do
  # Settings specified here will take precedence over those in config/application.rb

  # In the development environment your application's code is reloaded on
  # every request. This slows down response time but is perfect for development
  # since you don't have to restart the web server when you make code changes.
  config.cache_classes = false

  # Do not eager load code on boot.
  config.eager_load = false

  # Show full error reports and disable caching
  config.consider_all_requests_local       = true
  config.action_controller.perform_caching = false

  # Don't care if the mailer can't send
  config.action_mailer.raise_delivery_errors = false

  # Print deprecation notices to the Rails logger
  config.active_support.deprecation = :log

  # Raise an error on page load if there are pending migrations
  config.active_record.migration_error = :page_load

  # Do not compress assets
  config.assets.compress = false

  # Deliver all in one application.(js|css) file
  #config.assets.debug = false
  # Expands the lines which load the assets
  config.assets.debug = true

  # Automatically inject JavaScript needed for LiveReload
  config.middleware.use(Rack::LiveReload,
<<<<<<< HEAD
    :min_delay        => 500,    # default 1000
    :max_delay        => 10_000, # default 60_000
    :live_reload_port => 35_738,
    :source => :vendored
=======
    min_delay: 500,    # default 1000
    max_delay: 10_000, # default 60_000
    live_reload_port: 35738,
    source: :vendored
>>>>>>> ce58d465
  )

  # define cache store
  config.cache_store = :file_store, 'tmp/cache_file_store_development'

end<|MERGE_RESOLUTION|>--- conflicted
+++ resolved
@@ -32,17 +32,10 @@
 
   # Automatically inject JavaScript needed for LiveReload
   config.middleware.use(Rack::LiveReload,
-<<<<<<< HEAD
-    :min_delay        => 500,    # default 1000
-    :max_delay        => 10_000, # default 60_000
-    :live_reload_port => 35_738,
-    :source => :vendored
-=======
     min_delay: 500,    # default 1000
     max_delay: 10_000, # default 60_000
-    live_reload_port: 35738,
+    live_reload_port: 35_738,
     source: :vendored
->>>>>>> ce58d465
   )
 
   # define cache store
