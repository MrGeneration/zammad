#!/bin/bash

while true; do
<<<<<<< HEAD
  read -p "Do you wish to drop the database and execute all browser tests?"
=======
  read -p "Do you wish to drop the database and execute all browser tests?" yn
>>>>>>> c0d19483
  case $yn in
    [Yy]* ) echo "Start tests..."; break;;
    [Nn]* ) exit;;
    * ) echo "Please answer yes or no.";;
  esac
done

#export RAILS_ENV=test
export RAILS_ENV=production
export RAILS_SERVE_STATIC_FILES=true

bundle install

rm -rf tmp/screenshot*
rm -rf tmp/cache*
rm -f public/assets/*.css*
rm -f public/assets/*.js*

echo "rake assets:precompile"
time rake assets:precompile

echo "rake db:drop"
time rake db:drop
echo "rake db:create"
time rake db:create
echo "rake db:migrate"
time rake db:migrate
echo "rake db:seed"
time rake db:seed

# modify production.rb to serve assets
sed -i -e 's/config.serve_static_assets = false/config.serve_static_assets = true/' config/environments/production.rb

# set system to develop mode
rails r "Setting.set('developer_mode', true)"

pumactl --pidfile tmp/pids/puma.pid stop
script/websocket-server.rb stop

pumactl start --pidfile tmp/pids/puma.pid -d -p 4445 -e $RAILS_ENV
script/websocket-server.rb start -d
script/scheduler.rb start

sleep 15

#export REMOTE_URL='http://medenhofer:765d0dd4-994b-4e15-9f89-13f3aedeb462@ondemand.saucelabs.com:80/wd/hub' BROWSER_OS='Windows 2012' BROWSER_VERSION=35 BROWSER=firefox
#export REMOTE_URL='http://192.168.178.32:4444/wd/hub'
#export REMOTE_URL='http://192.168.178.45:4444/wd/hub'
export REMOTE_URL='http://10.0.0.9:4444/wd/hub'

export RAILS_ENV=test

echo "rake db:drop"
time rake db:drop
echo "rake db:create"
time rake db:create
echo "rake db:migrate"
time rake db:migrate

rake test:browser["BROWSER_URL=http://localhost:4445"]
#rake test:browser["BROWSER_URL=http://10.0.0.3:4445"]
#rake test:browser["BROWSER_URL=http://localhost:4445 BROWSER=chrome"]
#rake test:browser["BROWSER_URL=http://192.168.178.28:4445"]

script/scheduler.rb stop
script/websocket-server.rb stop
pumactl --pidfile tmp/pids/puma.pid stop

rm -f public/assets/*.css*
rm -f public/assets/*.js*
<|MERGE_RESOLUTION|>--- conflicted
+++ resolved
@@ -1,11 +1,7 @@
 #!/bin/bash
 
 while true; do
-<<<<<<< HEAD
-  read -p "Do you wish to drop the database and execute all browser tests?"
-=======
   read -p "Do you wish to drop the database and execute all browser tests?" yn
->>>>>>> c0d19483
   case $yn in
     [Yy]* ) echo "Start tests..."; break;;
     [Nn]* ) exit;;
